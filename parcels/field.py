--- conflicted
+++ resolved
@@ -292,47 +292,6 @@
             time_origin = 0
         assert(np.all((time[1:]-time[:-1]) > 0))
 
-<<<<<<< HEAD
-=======
-        # Pre-allocate data before reading files into buffer
-        depthdim = depth.size if len(depth.shape) == 1 else depth.shape[-3]
-        latdim = lat.size if len(lat.shape) == 1 else lat.shape[-2]
-        londim = lon.size if len(lon.shape) == 1 else lon.shape[-1]
-        data = np.empty((time.size, depthdim, latdim, londim), dtype=np.float32)
-        ti = 0
-        for tslice, fname in zip(timeslices, filenames):
-            with FileBuffer(fname, dimensions, indices) as filebuffer:
-                depthsize = depth.size if len(depth.shape) == 1 else depth.shape[-3]
-                latsize = lat.size if len(lat.shape) == 1 else lat.shape[-2]
-                lonsize = lon.size if len(lon.shape) == 1 else lon.shape[-1]
-                filebuffer.indslat = indices['lat'] if 'lat' in indices else range(latsize)
-                filebuffer.indslon = indices['lon'] if 'lon' in indices else range(lonsize)
-                filebuffer.indsdepth = indices['depth'] if 'depth' in indices else range(depthsize)
-                for inds in [filebuffer.indslat, filebuffer.indslon, filebuffer.indsdepth]:
-                    if type(inds) not in [list, range]:
-                        raise RuntimeError('Indices for field subsetting need to be a list')
-                if 'data' in dimensions:
-                    # If Field.from_netcdf is called directly, it may not have a 'data' dimension
-                    # In that case, assume that 'name' is the data dimension
-                    filebuffer.name = dimensions['data']
-                else:
-                    filebuffer.name = name
-
-                if len(filebuffer.dataset[filebuffer.name].shape) == 2:
-                    data[ti:ti+len(tslice), 0, :, :] = filebuffer.data[:, :]
-                elif len(filebuffer.dataset[filebuffer.name].shape) == 3:
-                    if filebuffer.depthdim > 1:
-                        data[ti:ti+len(tslice), :, :, :] = filebuffer.data[:, :, :]
-                    else:
-                        data[ti:ti+len(tslice), 0, :, :] = filebuffer.data[:, :, :]
-                else:
-                    data[ti:ti+len(tslice), :, :, :] = filebuffer.data[:, :, :, :]
-            ti += len(tslice)
-        # Time indexing after the fact only
-        if 'time' in indices:
-            time = time[indices['time']]
-            data = data[indices['time'], :, :, :]
->>>>>>> f23a8e0a
         if time.size == 1 and time[0] is None:
             time[0] = 0
         if len(lon.shape) == 1:
@@ -1052,7 +1011,7 @@
             self.zdim = 0
             self.indsdepth = []
         for inds in [self.indslat, self.indslon, self.indsdepth]:
-            if not isinstance(inds, list):
+            if type(inds) not in [list, range]:
                 raise RuntimeError('Indices for field subsetting need to be a list')
         return self
 
