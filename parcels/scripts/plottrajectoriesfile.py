--- conflicted
+++ resolved
@@ -1,8 +1,3 @@
-<<<<<<< HEAD
-import sys
-=======
-#!/usr/bin/env python
->>>>>>> caa57ddd
 from argparse import ArgumentParser
 from os import environ
 
