from ctypes import c_double
from ctypes import c_float
from ctypes import c_int
from ctypes import c_void_p
from ctypes import cast
from ctypes import POINTER
from ctypes import pointer
from ctypes import Structure
from enum import IntEnum

import numpy as np

from parcels.tools.converters import TimeConverter
from parcels.tools.loggers import logger

__all__ = ['GridCode', 'RectilinearZGrid', 'RectilinearSGrid', 'CurvilinearZGrid', 'CurvilinearSGrid', 'CGrid', 'Grid']


class GridCode(IntEnum):
    RectilinearZGrid = 0
    RectilinearSGrid = 1
    CurvilinearZGrid = 2
    CurvilinearSGrid = 3


class CGrid(Structure):
    _fields_ = [('gtype', c_int),
                ('grid', c_void_p)]


class Grid(object):
    """Grid class that defines a (spatial and temporal) grid on which Fields are defined

    """

    def __init__(self, lon, lat, time, time_origin, mesh):
        self.lon = lon
        self.lat = lat
        self.time = np.zeros(1, dtype=np.float64) if time is None else time
        if not self.lon.dtype == np.float32:
            logger.warning_once("Casting lon data to np.float32")
            self.lon = self.lon.astype(np.float32)
        if not self.lat.dtype == np.float32:
            logger.warning_once("Casting lat data to np.float32")
            self.lat = self.lat.astype(np.float32)
        if not self.time.dtype == np.float64:
            assert isinstance(self.time[0], (np.integer, np.floating, float, int)), 'Time vector must be an array of int or floats'
            logger.warning_once("Casting time data to np.float64")
            self.time = self.time.astype(np.float64)
        self.time_full = self.time  # needed for deferred_loaded Fields
        self.time_origin = TimeConverter() if time_origin is None else time_origin
        assert isinstance(self.time_origin, TimeConverter), 'time_origin needs to be a TimeConverter object'
        self.mesh = mesh
        self.cstruct = None
        self.cell_edge_sizes = {}
        self.zonal_periodic = False
        self.zonal_halo = 0
        self.meridional_halo = 0
        self.lat_flipped = False
        self.defer_load = False
        self.lonlat_minmax = np.array([np.nanmin(lon), np.nanmax(lon), np.nanmin(lat), np.nanmax(lat)], dtype=np.float32)
        self.periods = 0
        self.load_chunk = []
        self.chunk_info = None
<<<<<<< HEAD
        self.depth_field = None
=======
        self._add_last_periodic_data_timestep = False
>>>>>>> 6bcdac9d

    @staticmethod
    def create_grid(lon, lat, depth, time, time_origin, mesh, **kwargs):
        if len(lon.shape) == 1:
            if depth is None or len(depth.shape) == 1:
                return RectilinearZGrid(lon, lat, depth, time, time_origin=time_origin, mesh=mesh, **kwargs)
            else:
                return RectilinearSGrid(lon, lat, depth, time, time_origin=time_origin, mesh=mesh, **kwargs)
        else:
            if depth is None or len(depth.shape) == 1:
                return CurvilinearZGrid(lon, lat, depth, time, time_origin=time_origin, mesh=mesh, **kwargs)
            else:
                return CurvilinearSGrid(lon, lat, depth, time, time_origin=time_origin, mesh=mesh, **kwargs)

    @property
    def ctypes_struct(self):
        # This is unnecessary for the moment, but it could be useful when going will fully unstructured grids
        self.cgrid = cast(pointer(self.child_ctypes_struct), c_void_p)
        cstruct = CGrid(self.gtype, self.cgrid.value)
        return cstruct

    @property
    def child_ctypes_struct(self):
        """Returns a ctypes struct object containing all relevant
        pointers and sizes for this grid."""

        class CStructuredGrid(Structure):
            # z4d is only to have same cstruct as RectilinearSGrid
            _fields_ = [('xdim', c_int), ('ydim', c_int), ('zdim', c_int),
                        ('tdim', c_int), ('z4d', c_int),
                        ('mesh_spherical', c_int), ('zonal_periodic', c_int),
                        ('chunk_info', POINTER(c_int)),
                        ('load_chunk', POINTER(c_int)),
                        ('tfull_min', c_double), ('tfull_max', c_double), ('periods', POINTER(c_int)),
                        ('lonlat_minmax', POINTER(c_float)),
                        ('lon', POINTER(c_float)), ('lat', POINTER(c_float)),
                        ('depth', POINTER(c_float)), ('time', POINTER(c_double))
                        ]

        # Create and populate the c-struct object
        if not self.cstruct:  # Not to point to the same grid various times if grid in various fields
            if not isinstance(self.periods, c_int):
                self.periods = c_int()
                self.periods.value = 0
            self.cstruct = CStructuredGrid(self.xdim, self.ydim, self.zdim,
                                           self.tdim, self.z4d,
                                           self.mesh == 'spherical', self.zonal_periodic,
                                           (c_int * len(self.chunk_info))(*self.chunk_info),
                                           self.load_chunk.ctypes.data_as(POINTER(c_int)),
                                           self.time_full[0], self.time_full[-1], pointer(self.periods),
                                           self.lonlat_minmax.ctypes.data_as(POINTER(c_float)),
                                           self.lon.ctypes.data_as(POINTER(c_float)),
                                           self.lat.ctypes.data_as(POINTER(c_float)),
                                           self.depth.ctypes.data_as(POINTER(c_float)),
                                           self.time.ctypes.data_as(POINTER(c_double)))
        return self.cstruct

    def lon_grid_to_target(self):
        if self.lon_remapping:
            self.lon = self.lon_remapping.to_target(self.lon)

    def lon_grid_to_source(self):
        if self.lon_remapping:
            self.lon = self.lon_remapping.to_source(self.lon)

    def lon_particle_to_target(self, lon):
        if self.lon_remapping:
            return self.lon_remapping.particle_to_target(lon)
        return lon

    def advancetime(self, grid_new):
        assert isinstance(grid_new.time_origin, type(self.time_origin)), 'time_origin of new and old grids must be either both None or both a date'
        if self.time_origin:
            grid_new.time = grid_new.time + self.time_origin.reltime(grid_new.time_origin)
        if len(grid_new.time) != 1:
            raise RuntimeError('New FieldSet needs to have only one snapshot')
        if grid_new.time > self.time[-1]:  # forward in time, so appending at end
            self.time = np.concatenate((self.time[1:], grid_new.time))
            return 1
        elif grid_new.time < self.time[0]:  # backward in time, so prepending at start
            self.time = np.concatenate((grid_new.time, self.time[:-1]))
            return -1
        else:
            raise RuntimeError("Time of field_new in Field.advancetime() overlaps with times in old Field")

    def check_zonal_periodic(self):
        if self.zonal_periodic or self.mesh == 'flat':
            return
        dx = (self.lon[1:] - self.lon[:-1]) if len(self.lon.shape) == 1 else self.lon[0, 1:] - self.lon[0, :-1]
        dx = np.where(dx < -180, dx+360, dx)
        dx = np.where(dx > 180, dx-360, dx)
        self.zonal_periodic = sum(dx) > 359.9

    def add_Sdepth_periodic_halo(self, zonal, meridional, halosize):
        if zonal:
            if len(self.depth.shape) == 3:
                self.depth = np.concatenate((self.depth[:, :, -halosize:], self.depth,
                                             self.depth[:, :, 0:halosize]), axis=len(self.depth.shape) - 1)
                assert self.depth.shape[2] == self.xdim, "Third dim must be x."
            else:
                self.depth = np.concatenate((self.depth[:, :, :, -halosize:], self.depth,
                                             self.depth[:, :, :, 0:halosize]), axis=len(self.depth.shape) - 1)
                assert self.depth.shape[3] == self.xdim, "Fourth dim must be x."
        if meridional:
            if len(self.depth.shape) == 3:
                self.depth = np.concatenate((self.depth[:, -halosize:, :], self.depth,
                                             self.depth[:, 0:halosize, :]), axis=len(self.depth.shape) - 2)
                assert self.depth.shape[1] == self.ydim, "Second dim must be y."
            else:
                self.depth = np.concatenate((self.depth[:, :, -halosize:, :], self.depth,
                                             self.depth[:, :, 0:halosize, :]), axis=len(self.depth.shape) - 2)
                assert self.depth.shape[2] == self.ydim, "Third dim must be y."

    def computeTimeChunk(self, f, time, signdt):
        nextTime_loc = np.infty if signdt >= 0 else -np.infty
        periods = self.periods.value if isinstance(self.periods, c_int) else self.periods
        if self.update_status == 'not_updated':
            if self.ti >= 0:
                if (time - periods*(self.time_full[-1]-self.time_full[0]) < self.time[0] or time - periods*(self.time_full[-1]-self.time_full[0]) > self.time[2]):
                    self.ti = -1  # reset
                elif signdt >= 0 and (time - periods*(self.time_full[-1]-self.time_full[0]) < self.time_full[0] or time - periods*(self.time_full[-1]-self.time_full[0]) >= self.time_full[-1]):
                    self.ti = -1  # reset
                elif signdt < 0 and (time - periods*(self.time_full[-1]-self.time_full[0]) <= self.time_full[0] or time - periods*(self.time_full[-1]-self.time_full[0]) > self.time_full[-1]):
                    self.ti = -1  # reset
                elif signdt >= 0 and time - periods*(self.time_full[-1]-self.time_full[0]) >= self.time[1] and self.ti < len(self.time_full)-3:
                    self.ti += 1
                    self.time = self.time_full[self.ti:self.ti+3]
                    self.update_status = 'updated'
                elif signdt == -1 and time - periods*(self.time_full[-1]-self.time_full[0]) < self.time[1] and self.ti > 0:
                    self.ti -= 1
                    self.time = self.time_full[self.ti:self.ti+3]
                    self.update_status = 'updated'
            if self.ti == -1:
                self.time = self.time_full
                self.ti, _ = f.time_index(time)
                periods = self.periods.value if isinstance(self.periods, c_int) else self.periods
                if signdt == -1 and self.ti == 0 and (time - periods*(self.time_full[-1]-self.time_full[0])) == self.time[0]:
                    self.ti = len(self.time)-2
                    periods -= 1

                if self.ti > 0 and signdt == -1:
                    self.ti -= 1
                if self.ti >= len(self.time_full) - 2:
                    self.ti = len(self.time_full) - 3
                self.time = self.time_full[self.ti:self.ti+3]
                self.tdim = 3
                self.update_status = 'first_updated'
            if signdt >= 0 and (self.ti < len(self.time_full)-3 or not f.allow_time_extrapolation):
                nextTime_loc = self.time[2] + periods*(self.time_full[-1]-self.time_full[0])
            elif signdt == -1 and (self.ti > 0 or not f.allow_time_extrapolation):
                nextTime_loc = self.time[0] + periods*(self.time_full[-1]-self.time_full[0])
        return nextTime_loc


class RectilinearGrid(Grid):
    """Rectilinear Grid
       Private base class for RectilinearZGrid and RectilinearSGrid

    """

    def __init__(self, lon, lat, time, time_origin, mesh):
        assert(isinstance(lon, np.ndarray) and len(lon.shape) == 1), 'lon is not a numpy vector'
        assert(isinstance(lat, np.ndarray) and len(lat.shape) == 1), 'lat is not a numpy vector'
        assert (isinstance(time, np.ndarray) or not time), 'time is not a numpy array'
        if isinstance(time, np.ndarray):
            assert(len(time.shape) == 1), 'time is not a vector'

        super(RectilinearGrid, self).__init__(lon, lat, time, time_origin, mesh)
        self.xdim = self.lon.size
        self.ydim = self.lat.size
        self.tdim = self.time.size
        if self.lat[-1] < self.lat[0]:
            self.lat = np.flip(self.lat, axis=0)
            self.lat_flipped = True
            logger.warning_once("Flipping lat data from North-South to South-North")

    def add_periodic_halo(self, zonal, meridional, halosize=5):
        """Add a 'halo' to the Grid, through extending the Grid (and lon/lat)
        similarly to the halo created for the Fields

        :param zonal: Create a halo in zonal direction (boolean)
        :param meridional: Create a halo in meridional direction (boolean)
        :param halosize: size of the halo (in grid points). Default is 5 grid points
        """
        if zonal:
            lonshift = (self.lon[-1] - 2 * self.lon[0] + self.lon[1])
            if not np.allclose(self.lon[1]-self.lon[0], self.lon[-1]-self.lon[-2]):
                logger.warning_once("The zonal halo is located at the east and west of current grid, with a dx = lon[1]-lon[0] between the last nodes of the original grid and the first ones of the halo. In your grid, lon[1]-lon[0] != lon[-1]-lon[-2]. Is the halo computed as you expect?")
            self.lon = np.concatenate((self.lon[-halosize:] - lonshift,
                                      self.lon, self.lon[0:halosize] + lonshift))
            self.xdim = self.lon.size
            self.zonal_periodic = True
            self.zonal_halo = halosize
        if meridional:
            if not np.allclose(self.lat[1]-self.lat[0], self.lat[-1]-self.lat[-2]):
                logger.warning_once("The meridional halo is located at the north and south of current grid, with a dy = lat[1]-lat[0] between the last nodes of the original grid and the first ones of the halo. In your grid, lat[1]-lat[0] != lat[-1]-lat[-2]. Is the halo computed as you expect?")
            latshift = (self.lat[-1] - 2 * self.lat[0] + self.lat[1])
            self.lat = np.concatenate((self.lat[-halosize:] - latshift,
                                      self.lat, self.lat[0:halosize] + latshift))
            self.ydim = self.lat.size
            self.meridional_halo = halosize
        self.lonlat_minmax = np.array([np.nanmin(self.lon), np.nanmax(self.lon), np.nanmin(self.lat), np.nanmax(self.lat)], dtype=np.float32)
        if isinstance(self, RectilinearSGrid):
            self.add_Sdepth_periodic_halo(zonal, meridional, halosize)


class RectilinearZGrid(RectilinearGrid):
    """Rectilinear Z Grid

    :param lon: Vector containing the longitude coordinates of the grid
    :param lat: Vector containing the latitude coordinates of the grid
    :param depth: Vector containing the vertical coordinates of the grid, which are z-coordinates.
           The depth of the different layers is thus constant.
    :param time: Vector containing the time coordinates of the grid
    :param time_origin: Time origin (TimeConverter object) of the time axis
    :param mesh: String indicating the type of mesh coordinates and
           units used during velocity interpolation:

           1. spherical (default): Lat and lon in degree, with a
              correction for zonal velocity U near the poles.
           2. flat: No conversion, lat/lon are assumed to be in m.
    """

    def __init__(self, lon, lat, depth=None, time=None, time_origin=None, mesh='flat'):
        super(RectilinearZGrid, self).__init__(lon, lat, time, time_origin, mesh)
        if isinstance(depth, np.ndarray):
            assert(len(depth.shape) == 1), 'depth is not a vector'

        self.gtype = GridCode.RectilinearZGrid
        self.depth = np.zeros(1, dtype=np.float32) if depth is None else depth
        self.zdim = self.depth.size
        self.z4d = -1  # only used in RectilinearSGrid
        if not self.depth.dtype == np.float32:
            logger.warning_once("Casting depth data to np.float32")
            self.depth = self.depth.astype(np.float32)


class RectilinearSGrid(RectilinearGrid):
    """Rectilinear S Grid. Same horizontal discretisation as a rectilinear z grid,
       but with s vertical coordinates

    :param lon: Vector containing the longitude coordinates of the grid
    :param lat: Vector containing the latitude coordinates of the grid
    :param depth: 4D (time-evolving) or 3D (time-independent) array containing the vertical coordinates of the grid,
           which are s-coordinates.
           s-coordinates can be terrain-following (sigma) or iso-density (rho) layers,
           or any generalised vertical discretisation.
           The depth of each node depends then on the horizontal position (lon, lat),
           the number of the layer and the time is depth is a 4D array.
           depth array is either a 4D array[xdim][ydim][zdim][tdim] or a 3D array[xdim][ydim[zdim].
    :param time: Vector containing the time coordinates of the grid
    :param time_origin: Time origin (TimeConverter object) of the time axis
    :param mesh: String indicating the type of mesh coordinates and
           units used during velocity interpolation:

           1. spherical (default): Lat and lon in degree, with a
              correction for zonal velocity U near the poles.
           2. flat: No conversion, lat/lon are assumed to be in m.
    """

    def __init__(self, lon, lat, depth, time=None, time_origin=None, mesh='flat'):
        super(RectilinearSGrid, self).__init__(lon, lat, time, time_origin, mesh)
        assert(isinstance(depth, np.ndarray) and len(depth.shape) in [3, 4]), 'depth is not a 3D or 4D numpy array'

        self.gtype = GridCode.RectilinearSGrid
        self.depth = depth
        self.zdim = self.depth.shape[-3]
        self.z4d = len(self.depth.shape) == 4
        if self.z4d:
            # self.depth.shape[0] is 0 for S grids loaded from netcdf file
            assert self.tdim == self.depth.shape[0] or self.depth.shape[0] == 0, 'depth dimension has the wrong format. It should be [tdim, zdim, ydim, xdim]'
            assert self.xdim == self.depth.shape[-1] or self.depth.shape[-1] == 0, 'depth dimension has the wrong format. It should be [tdim, zdim, ydim, xdim]'
            assert self.ydim == self.depth.shape[-2] or self.depth.shape[-2] == 0, 'depth dimension has the wrong format. It should be [tdim, zdim, ydim, xdim]'
        else:
            assert self.xdim == self.depth.shape[-1], 'depth dimension has the wrong format. It should be [zdim, ydim, xdim]'
            assert self.ydim == self.depth.shape[-2], 'depth dimension has the wrong format. It should be [zdim, ydim, xdim]'
        if not self.depth.dtype == np.float32:
            logger.warning_once("Casting depth data to np.float32")
            self.depth = self.depth.astype(np.float32)
        if self.lat_flipped:
            self.depth = np.flip(self.depth, axis=-2)


class CurvilinearGrid(Grid):

    def __init__(self, lon, lat, time=None, time_origin=None, mesh='flat'):
        assert(isinstance(lon, np.ndarray) and len(lon.squeeze().shape) == 2), 'lon is not a 2D numpy array'
        assert(isinstance(lat, np.ndarray) and len(lat.squeeze().shape) == 2), 'lat is not a 2D numpy array'
        assert (isinstance(time, np.ndarray) or not time), 'time is not a numpy array'
        if isinstance(time, np.ndarray):
            assert(len(time.shape) == 1), 'time is not a vector'

        lon = lon.squeeze()
        lat = lat.squeeze()
        super(CurvilinearGrid, self).__init__(lon, lat, time, time_origin, mesh)
        self.xdim = self.lon.shape[1]
        self.ydim = self.lon.shape[0]
        self.tdim = self.time.size

    def add_periodic_halo(self, zonal, meridional, halosize=5):
        """Add a 'halo' to the Grid, through extending the Grid (and lon/lat)
        similarly to the halo created for the Fields

        :param zonal: Create a halo in zonal direction (boolean)
        :param meridional: Create a halo in meridional direction (boolean)
        :param halosize: size of the halo (in grid points). Default is 5 grid points
        """
        if zonal:
            lonshift = self.lon[:, -1] - 2 * self.lon[:, 0] + self.lon[:, 1]
            if not np.allclose(self.lon[:, 1]-self.lon[:, 0], self.lon[:, -1]-self.lon[:, -2]):
                logger.warning_once("The zonal halo is located at the east and west of current grid, with a dx = lon[:,1]-lon[:,0] between the last nodes of the original grid and the first ones of the halo. In your grid, lon[:,1]-lon[:,0] != lon[:,-1]-lon[:,-2]. Is the halo computed as you expect?")
            self.lon = np.concatenate((self.lon[:, -halosize:] - lonshift[:, np.newaxis],
                                       self.lon, self.lon[:, 0:halosize] + lonshift[:, np.newaxis]),
                                      axis=len(self.lon.shape)-1)
            self.lat = np.concatenate((self.lat[:, -halosize:],
                                       self.lat, self.lat[:, 0:halosize]),
                                      axis=len(self.lat.shape)-1)
            self.xdim = self.lon.shape[1]
            self.ydim = self.lat.shape[0]
            self.zonal_periodic = True
            self.zonal_halo = halosize
        if meridional:
            if not np.allclose(self.lat[1, :]-self.lat[0, :], self.lat[-1, :]-self.lat[-2, :]):
                logger.warning_once("The meridional halo is located at the north and south of current grid, with a dy = lat[1,:]-lat[0,:] between the last nodes of the original grid and the first ones of the halo. In your grid, lat[1,:]-lat[0,:] != lat[-1,:]-lat[-2,:]. Is the halo computed as you expect?")
            latshift = self.lat[-1, :] - 2 * self.lat[0, :] + self.lat[1, :]
            self.lat = np.concatenate((self.lat[-halosize:, :] - latshift[np.newaxis, :],
                                       self.lat, self.lat[0:halosize, :] + latshift[np.newaxis, :]),
                                      axis=len(self.lat.shape)-2)
            self.lon = np.concatenate((self.lon[-halosize:, :],
                                       self.lon, self.lon[0:halosize, :]),
                                      axis=len(self.lon.shape)-2)
            self.xdim = self.lon.shape[1]
            self.ydim = self.lat.shape[0]
            self.meridional_halo = halosize
        if isinstance(self, CurvilinearSGrid):
            self.add_Sdepth_periodic_halo(zonal, meridional, halosize)


class CurvilinearZGrid(CurvilinearGrid):
    """Curvilinear Z Grid.

    :param lon: 2D array containing the longitude coordinates of the grid
    :param lat: 2D array containing the latitude coordinates of the grid
    :param depth: Vector containing the vertical coordinates of the grid, which are z-coordinates.
           The depth of the different layers is thus constant.
    :param time: Vector containing the time coordinates of the grid
    :param time_origin: Time origin (TimeConverter object) of the time axis
    :param mesh: String indicating the type of mesh coordinates and
           units used during velocity interpolation:

           1. spherical (default): Lat and lon in degree, with a
              correction for zonal velocity U near the poles.
           2. flat: No conversion, lat/lon are assumed to be in m.
    """

    def __init__(self, lon, lat, depth=None, time=None, time_origin=None, mesh='flat'):
        super(CurvilinearZGrid, self).__init__(lon, lat, time, time_origin, mesh)
        if isinstance(depth, np.ndarray):
            assert(len(depth.shape) == 1), 'depth is not a vector'

        self.gtype = GridCode.CurvilinearZGrid
        self.depth = np.zeros(1, dtype=np.float32) if depth is None else depth
        self.zdim = self.depth.size
        self.z4d = -1  # only for SGrid
        if not self.depth.dtype == np.float32:
            logger.warning_once("Casting depth data to np.float32")
            self.depth = self.depth.astype(np.float32)


class CurvilinearSGrid(CurvilinearGrid):
    """Curvilinear S Grid.

    :param lon: 2D array containing the longitude coordinates of the grid
    :param lat: 2D array containing the latitude coordinates of the grid
    :param depth: 4D (time-evolving) or 3D (time-independent) array containing the vertical coordinates of the grid,
           which are s-coordinates.
           s-coordinates can be terrain-following (sigma) or iso-density (rho) layers,
           or any generalised vertical discretisation.
           The depth of each node depends then on the horizontal position (lon, lat),
           the number of the layer and the time is depth is a 4D array.
           depth array is either a 4D array[xdim][ydim][zdim][tdim] or a 3D array[xdim][ydim[zdim].
    :param time: Vector containing the time coordinates of the grid
    :param time_origin: Time origin (TimeConverter object) of the time axis
    :param mesh: String indicating the type of mesh coordinates and
           units used during velocity interpolation:

           1. spherical (default): Lat and lon in degree, with a
              correction for zonal velocity U near the poles.
           2. flat: No conversion, lat/lon are assumed to be in m.
    """

    def __init__(self, lon, lat, depth, time=None, time_origin=None, mesh='flat'):
        super(CurvilinearSGrid, self).__init__(lon, lat, time, time_origin, mesh)
        assert(isinstance(depth, np.ndarray) and len(depth.shape) in [3, 4]), 'depth is not a 4D numpy array'

        self.gtype = GridCode.CurvilinearSGrid
        self.depth = depth
        self.zdim = self.depth.shape[-3]
        self.z4d = len(self.depth.shape) == 4
        if self.z4d:
            # self.depth.shape[0] is 0 for S grids loaded from netcdf file
            assert self.tdim == self.depth.shape[0] or self.depth.shape[0] == 0, 'depth dimension has the wrong format. It should be [tdim, zdim, ydim, xdim]'
            assert self.xdim == self.depth.shape[-1] or self.depth.shape[-1] == 0, 'depth dimension has the wrong format. It should be [tdim, zdim, ydim, xdim]'
            assert self.ydim == self.depth.shape[-2] or self.depth.shape[-2] == 0, 'depth dimension has the wrong format. It should be [tdim, zdim, ydim, xdim]'
        else:
            assert self.xdim == self.depth.shape[-1], 'depth dimension has the wrong format. It should be [zdim, ydim, xdim]'
            assert self.ydim == self.depth.shape[-2], 'depth dimension has the wrong format. It should be [zdim, ydim, xdim]'
        if not self.depth.dtype == np.float32:
            logger.warning_once("Casting depth data to np.float32")
            self.depth = self.depth.astype(np.float32)<|MERGE_RESOLUTION|>--- conflicted
+++ resolved
@@ -62,11 +62,8 @@
         self.periods = 0
         self.load_chunk = []
         self.chunk_info = None
-<<<<<<< HEAD
+        self._add_last_periodic_data_timestep = False
         self.depth_field = None
-=======
-        self._add_last_periodic_data_timestep = False
->>>>>>> 6bcdac9d
 
     @staticmethod
     def create_grid(lon, lat, depth, time, time_origin, mesh, **kwargs):
