from scipy.interpolate import RegularGridInterpolator
from cachetools import cachedmethod, LRUCache
from collections import Iterable
from py import path
import numpy as np
import xray
import operator
from ctypes import Structure, c_int, c_float, c_double, POINTER
from netCDF4 import Dataset, num2date
from math import cos, pi
from datetime import timedelta
try:
    import matplotlib.pyplot as plt
    import matplotlib.animation as animation
    from matplotlib import rc
except:
    plt = None


__all__ = ['CentralDifferences', 'Field', 'Geographic', 'GeographicPolar']


class FieldSamplingError(RuntimeError):
    """Utility error class to propagate erroneous field sampling"""

    def __init__(self, x, y, field=None):
        self.field = field
        self.x = x
        self.y = y
        message = "%s sampled at (%f, %f)" % (
            field.name if field else "Grid", self.x, self.y
        )
        super(FieldSamplingError, self).__init__(message)


def CentralDifferences(field_data, lat, lon):
    """Function to calculate gradients in two dimensions
    using central differences on field

    :param field_data: data to take the gradients of
    :param lat: latitude vector
    :param lon: longitude vector

    :rtype: gradient of data in zonal and meridional direction
    """
    r = 6.371e6  # radius of the earth
    deg2rd = np.pi / 180
    dy = r * np.diff(lat) * deg2rd
    # calculate the width of each cell, dependent on lon spacing and latitude
    dx = np.zeros([len(lon)-1, len(lat)], dtype=np.float32)
    for x in range(len(lon))[1:]:
        for y in range(len(lat)):
            dx[x-1, y] = r * np.cos(lat[y] * deg2rd) * (lon[x]-lon[x-1]) * deg2rd
    # calculate central differences for non-edge cells (with equal weighting)
    dVdx = np.zeros(shape=np.shape(field_data), dtype=np.float32)
    dVdy = np.zeros(shape=np.shape(field_data), dtype=np.float32)
    for x in range(len(lon))[1:-1]:
        for y in range(len(lat)):
            dVdx[x, y] = (field_data[x+1, y] - field_data[x-1, y]) / (2 * dx[x-1, y])
    for x in range(len(lon)):
        for y in range(len(lat))[1:-1]:
            dVdy[x, y] = (field_data[x, y+1] - field_data[x, y-1]) / (2 * dy[y-1])
    # Forward and backward difference for edges
    for x in range(len(lon)):
        dVdy[x, 0] = (field_data[x, 1] - field_data[x, 0]) / dy[0]
        dVdy[x, len(lat)-1] = (field_data[x, len(lat)-1] - field_data[x, len(lat)-2]) / dy[len(lat)-2]
    for y in range(len(lat)):
        dVdx[0, y] = (field_data[1, y] - field_data[0, y]) / dx[0, y]
        dVdx[len(lon)-1, y] = (field_data[len(lon)-1, y] - field_data[len(lon)-2, y]) / dx[len(lon)-2, y]

    return [dVdx, dVdy]


class UnitConverter(object):
    """ Interface class for spatial unit conversion during field sampling
        that performs no conversion.
    """
    source_unit = None
    target_unit = None

    def to_target(self, value, x, y):
        return value

    def ccode_to_target(self, x, y):
        return "1.0"

    def to_source(self, value, x, y):
        return value

    def ccode_to_source(self, x, y):
        return "1.0"


class Geographic(UnitConverter):
    """ Unit converter from geometric to geographic coordinates (m to degree) """
    source_unit = 'm'
    target_unit = 'degree'

    def to_target(self, value, x, y):
        return value / 1000. / 1.852 / 60.

    def ccode_to_target(self, x, y):
        return "(1.0 / (1000.0 * 1.852 * 60.0))"


class GeographicPolar(UnitConverter):
    """ Unit converter from geometric to geographic coordinates (m to degree)
        with a correction to account for narrower grid cells closer to the poles.
    """
    source_unit = 'm'
    target_unit = 'degree'

    def to_target(self, value, x, y):
        return value / 1000. / 1.852 / 60. / cos(y * pi / 180)

    def ccode_to_target(self, x, y):
        return "(1.0 / (1000. * 1.852 * 60. * cos(%s * M_PI / 180)))" % y


class Field(object):
    """Class that encapsulates access to field data.

    :param name: Name of the field
    :param data: 2D array of field data
    :param lon: Longitude coordinates of the field
    :param lat: Latitude coordinates of the field
    :param depth: Depth coordinates of the field
    :param time: Time coordinates of the field
    :param transpose: Transpose data to required (lon, lat) layout
    :param vmin: Minimum allowed value on the field.
           Data below this value are set to zero
    :param vmax: Maximum allowed value on the field
           Data above this value are set to zero
    :param time_origin: Time origin of the time axis
    :param units: type of units of the field (meters or degrees)
    :param interp_method: Method for interpolation
    """

    def __init__(self, name, data, lon, lat, depth=None, time=None,
                 transpose=False, vmin=None, vmax=None, time_origin=0, units=None,
                 interp_method='linear'):
        self.name = name
        self.data = data
        self.lon = lon
        self.lat = lat
        self.depth = np.zeros(1, dtype=np.float32) if depth is None else depth
        self.time = np.zeros(1, dtype=np.float64) if time is None else time
        self.time_origin = time_origin
        self.units = units if units is not None else UnitConverter()
        self.interp_method = interp_method

        # Ensure that field data is the right data type
        if not self.data.dtype == np.float32:
            print("WARNING: Casting field data to np.float32")
            self.data = self.data.astype(np.float32)
        if not self.lon.dtype == np.float32:
            print("WARNING: Casting lon data to np.float32")
            self.lon = self.lon.astype(np.float32)
        if not self.lat.dtype == np.float32:
            print("WARNING: Casting lat data to np.float32")
            self.lat = self.lat.astype(np.float32)
        if not self.time.dtype == np.float64:
            print("WARNING: Casting time data to np.float64")
            self.time = self.time.astype(np.float64)
        if transpose:
            # Make a copy of the transposed array to enforce
            # C-contiguous memory layout for JIT mode.
            self.data = np.transpose(self.data).copy()
        self.data = self.data.reshape((self.time.size, self.lat.size, self.lon.size))

        # Hack around the fact that NaN and ridiculously large values
        # propagate in SciPy's interpolators
        if vmin is not None:
            self.data[self.data < vmin] = 0.
        if vmax is not None:
            self.data[self.data > vmax] = 0.
        self.data[np.isnan(self.data)] = 0.

        # Variable names in JIT code
        self.ccode_data = self.name
        self.ccode_lon = self.name + "_lon"
        self.ccode_lat = self.name + "_lat"

        self.interpolator_cache = LRUCache(maxsize=2)
        self.time_index_cache = LRUCache(maxsize=2)

    @classmethod
    def from_netcdf(cls, name, dimensions, filenames, indices={}, **kwargs):
        """Create field from netCDF file

        :param name: Name of the field to create
        :param dimensions: Variable names for the relevant dimensions
        :param filenames: Filenames of the field
        :param indices: indices for each dimension to read from file
        """

        if not isinstance(filenames, Iterable):
            filenames = [filenames]
        with FileBuffer(filenames[0], dimensions) as filebuffer:
            lon, indslon = filebuffer.read_dimension('lon', indices)
            lat, indslat = filebuffer.read_dimension('lat', indices)
            # Assign time_units if the time dimension has units and calendar
            time_units = filebuffer.time_units
            calendar = filebuffer.calendar
        # Default depth to zeros until we implement 3D grids properly
        depth = np.zeros(1, dtype=np.float32)
        # Concatenate time variable to determine overall dimension
        # across multiple files
        timeslices = []
        for fname in filenames:
            with FileBuffer(fname, dimensions) as filebuffer:
                timeslices.append(filebuffer.time)
        timeslices = np.array(timeslices)
        time = np.concatenate(timeslices)
        if time_units is None:
            time_origin = 0
        else:
            time_origin = num2date(0, time_units, calendar)

        # Pre-allocate grid data before reading files into buffer
        data = np.empty((time.size, 1, lat.size, lon.size), dtype=np.float32)
        tidx = 0
        for tslice, fname in zip(timeslices, filenames):
            with FileBuffer(fname, dimensions) as filebuffer:
                filebuffer.indslat = indslat
                filebuffer.indslon = indslon
                data[tidx:(tidx+len(tslice)), 0, :, :] = filebuffer.data[:, :, :]
            tidx += len(tslice)
        # Time indexing after the fact only
        if 'time' in indices:
            time = time[indices['time']]
            data = data[indices['time'], :, :, :]
        return cls(name, data, lon, lat, depth=depth, time=time,
                   time_origin=time_origin, **kwargs)

    def __getitem__(self, key):
        return self.eval(*key)

    def gradient(self, timerange=None, lonrange=None, latrange=None, name=None):
        """Method to create gradients of Field"""
        if name is None:
            name = 'd' + self.name

        if timerange is None:
            time_i = range(len(self.time))
            time = self.time
        else:
            time_i = range(np.where(self.time >= timerange[0])[0][0], np.where(self.time <= timerange[1])[0][-1]+1)
            time = self.time[time_i]
        if lonrange is None:
            lon_i = range(len(self.lon))
            lon = self.lon
        else:
            lon_i = range(np.where(self.lon >= lonrange[0])[0][0], np.where(self.lon <= lonrange[1])[0][-1]+1)
            lon = self.lon[lon_i]
        if latrange is None:
            lat_i = range(len(self.lat))
            lat = self.lat
        else:
            lat_i = range(np.where(self.lat >= latrange[0])[0][0], np.where(self.lat <= latrange[1])[0][-1]+1)
            lat = self.lat[lat_i]

        dVdx = np.zeros(shape=(time.size, lat.size, lon.size), dtype=np.float32)
        dVdy = np.zeros(shape=(time.size, lat.size, lon.size), dtype=np.float32)
        for t in np.nditer(np.int32(time_i)):
            grad = CentralDifferences(np.transpose(self.data[t, :, :][np.ix_(lat_i, lon_i)]), lat, lon)
            dVdx[t, :, :] = np.array(np.transpose(grad[0]))
            dVdy[t, :, :] = np.array(np.transpose(grad[1]))

        return([Field(name + '_dx', dVdx, lon, lat, self.depth, time),
                Field(name + '_dy', dVdy, lon, lat, self.depth, time)])

    @cachedmethod(operator.attrgetter('interpolator_cache'))
    def interpolator2D(self, t_idx):
        """Provide a cached SciPy interpolator for spatial interpolation

        Note that the interpolator is configured to return NaN for
        out-of-bounds coordinates.
        """
        return RegularGridInterpolator((self.lat, self.lon), self.data[t_idx, :],
                                       bounds_error=False, fill_value=np.nan,
                                       method=self.interp_method)

    def temporal_interpolate_fullfield(self, tidx, time):
<<<<<<< HEAD
        t0 = self.time[tidx]
        t1 = self.time[tidx+1]
        f0 = self.data[tidx, :]
        f1 = self.data[tidx+1, :]
=======
        """Calculate the data of a field between two snapshots,
        using linear interpolation

        :param tidx: Index in time array associated with time (via :func:`time_index`)
        :param time: Time to interpolate to

        :rtype: Linearly interpolated field"""
        t0 = self.time[tidx-1]
        t1 = self.time[tidx]
        f0 = self.data[tidx-1, :]
        f1 = self.data[tidx, :]
>>>>>>> 5e335b89
        return f0 + (f1 - f0) * ((time - t0) / (t1 - t0))

    def spatial_interpolation(self, tidx, y, x):
        """Interpolate horizontal field values using a SciPy interpolator"""
        val = self.interpolator2D(tidx)((y, x))
        if np.isnan(val):
            # Detect Out-of-bounds sampling and raise exception
            raise FieldSamplingError(x, y, field=self)
        else:
            return val

    @cachedmethod(operator.attrgetter('time_index_cache'))
    def time_index(self, time):
        """Find the index in the time array associated with a given time

        Note that we normalize to either the first or the last index
        if the sampled value is outside the time value range.
        """
        time_index = self.time <= time
        if time_index.all():
            # If given time > last known grid time, use
            # the last grid frame without interpolation
            return len(self.time) - 1
        else:
            return time_index.argmin() - 1 if time_index.any() else 0

    def eval(self, time, x, y):
        """Interpolate field values in space and time.

        We interpolate linearly in time and apply implicit unit
        conversion to the result. Note that we defer to
        scipy.interpolate to perform spatial interpolation.
        """
        t_idx = self.time_index(time)
        if t_idx < len(self.time)-1 and time > self.time[t_idx]:
            f0 = self.spatial_interpolation(t_idx, y, x)
            f1 = self.spatial_interpolation(t_idx + 1, y, x)
            t0 = self.time[t_idx]
            t1 = self.time[t_idx + 1]
            value = f0 + (f1 - f0) * ((time - t0) / (t1 - t0))
        else:
            # Skip temporal interpolation if time is outside
            # of the defined time range or if we have hit an
            # excat value in the time array.
            value = self.spatial_interpolation(t_idx, y, x)

        return self.units.to_target(value, x, y)

    def ccode_eval(self, var, t, x, y):
        # Casting interp_methd to int as easier to pass on in C-code
        return "temporal_interpolation_linear(%s, %s, %s, %s, %s, %s, &%s, %s)" \
            % (x, y, "particle->xi", "particle->yi", t, self.name, var,
               self.interp_method.upper())

    def ccode_convert(self, _, x, y):
        return self.units.ccode_to_target(x, y)

    @property
    def ctypes_struct(self):
        """Returns a ctypes struct object containing all relevant
        pointers and sizes for this field."""

        # Ctypes struct corresponding to the type definition in parcels.h
        class CField(Structure):
            _fields_ = [('xdim', c_int), ('ydim', c_int),
                        ('tdim', c_int), ('tidx', c_int),
                        ('lon', POINTER(c_float)), ('lat', POINTER(c_float)),
                        ('time', POINTER(c_double)),
                        ('data', POINTER(POINTER(c_float)))]

        # Create and populate the c-struct object
        cstruct = CField(self.lon.size, self.lat.size, self.time.size, 0,
                         self.lon.ctypes.data_as(POINTER(c_float)),
                         self.lat.ctypes.data_as(POINTER(c_float)),
                         self.time.ctypes.data_as(POINTER(c_double)),
                         self.data.ctypes.data_as(POINTER(POINTER(c_float))))
        return cstruct

    def show(self, **kwargs):
        """Method to show a :class:`Field` using matplotlib"""
        if plt is None:
            raise RuntimeError("Visualisation not possible: matplotlib not found!")

        t = kwargs.get('t', 0)
        with_particles = kwargs.get('with_particles', False)
        make_animation = kwargs.get('animation', False)
        if with_particles or (not make_animation):
            idx = self.time_index(t)
            if self.time.size > 1:
                data = np.squeeze(self.temporal_interpolate_fullfield(idx, t))
            else:
                data = np.squeeze(self.data)

            vmin = kwargs.get('vmin', data.min())
            vmax = kwargs.get('vmax', data.max())
            cs = plt.contourf(self.lon, self.lat, data,
                              levels=np.linspace(vmin, vmax, 256))
            cs.cmap.set_over('k')
            cs.cmap.set_under('w')
            cs.set_clim(vmin, vmax)
            plt.colorbar(cs)
            if not with_particles:
                plt.show()
        else:
            fig = plt.figure()
            ax = plt.axes(xlim=(self.lon[0], self.lon[-1]), ylim=(self.lat[0], self.lat[-1]))

            def animate(i):
                data = np.squeeze(self.data[i, :, :])
                vmin = kwargs.get('vmin', data.min())
                vmax = kwargs.get('vmax', data.max())
                cont = ax.contourf(self.lon, self.lat, data,
                                   levels=np.linspace(vmin, vmax, 256))
                return cont

            rc('animation', html='html5')
            anim = animation.FuncAnimation(fig, animate, frames=np.arange(1, self.data.shape[0]),
                                           interval=100, blit=False)
            plt.close()
            return anim

    def add_periodic_halo(self, zonal, meridional, halosize=5):
        """Add a 'halo' to all Fields in a grid, through extending the Field (and lon/lat)
        by copying a small portion of the field on one side of the domain to the other.

        :param zonal: Create a halo in zonal direction (boolean)
        :param meridional: Create a halo in meridional direction (boolean)
        :param halosize: size of the halo (in grid points). Default is 5 grid points
        """
        if zonal:
            lonshift = (self.lon[-1] - 2 * self.lon[0] + self.lon[1])
            self.data = np.concatenate((self.data[:, :, -halosize:], self.data,
                                        self.data[:, :, 0:halosize]), axis=len(self.data.shape)-1)
            self.lon = np.concatenate((self.lon[-halosize:] - lonshift,
                                       self.lon, self.lon[0:halosize] + lonshift))
        if meridional:
            latshift = (self.lat[-1] - 2 * self.lat[0] + self.lat[1])
            self.data = np.concatenate((self.data[:, -halosize:, :], self.data,
                                        self.data[:, 0:halosize, :]), axis=len(self.data.shape)-2)
            self.lat = np.concatenate((self.lat[-halosize:] - latshift,
                                       self.lat, self.lat[0:halosize] + latshift))

    def write(self, filename, varname=None):
        """Write a :class:`Field` to a netcdf file

        :param filename: Basename of the file
        :param varname: Name of the field, to be appended to the filename"""
        filepath = str(path.local('%s%s.nc' % (filename, self.name)))
        if varname is None:
            varname = self.name
        # Derive name of 'depth' variable for NEMO convention
        vname_depth = 'depth%s' % self.name.lower()

        # Create DataArray objects for file I/O
        t, d, x, y = (self.time.size, self.depth.size,
                      self.lon.size, self.lat.size)
        nav_lon = xray.DataArray(self.lon + np.zeros((y, x), dtype=np.float32),
                                 coords=[('y', self.lat), ('x', self.lon)])
        nav_lat = xray.DataArray(self.lat.reshape(y, 1) + np.zeros(x, dtype=np.float32),
                                 coords=[('y', self.lat), ('x', self.lon)])
        vardata = xray.DataArray(self.data.reshape((t, d, y, x)),
                                 coords=[('time_counter', self.time),
                                         (vname_depth, self.depth),
                                         ('y', self.lat), ('x', self.lon)])
        # Create xray Dataset and output to netCDF format
        dset = xray.Dataset({varname: vardata}, coords={'nav_lon': nav_lon,
                                                        'nav_lat': nav_lat})
        dset.to_netcdf(filepath)


class FileBuffer(object):
    """ Class that encapsulates and manages deferred access to file data. """

    def __init__(self, filename, dimensions):
        self.filename = filename
        self.dimensions = dimensions  # Dict with dimension keyes for file data
        self.dataset = None

    def __enter__(self):
        self.dataset = Dataset(str(self.filename), 'r', format="NETCDF4")
        return self

    def __exit__(self, type, value, traceback):
        self.dataset.close()

    def read_dimension(self, dimname, indices):
        dim = getattr(self, dimname)
        inds = indices[dimname] if dimname in indices else range(dim.size)
        if not isinstance(inds, list):
            raise RuntimeError('Index for '+dimname+' needs to be a list')
        return dim[inds], inds

    @property
    def lon(self):
        lon = self.dataset[self.dimensions['lon']]
        return lon[0, :] if len(lon.shape) > 1 else lon[:]

    @property
    def lat(self):
        lat = self.dataset[self.dimensions['lat']]
        return lat[:, 0] if len(lat.shape) > 1 else lat[:]

    @property
    def data(self):
        if len(self.dataset[self.dimensions['data']].shape) == 3:
            return self.dataset[self.dimensions['data']][:, self.indslat, self.indslon]
        else:
            return self.dataset[self.dimensions['data']][:, 0, self.indslat, self.indslon]

    @property
    def time(self):
        if self.time_units is not None:
            dt = num2date(self.dataset[self.dimensions['time']][:],
                          self.time_units, self.calendar)
            dt -= num2date(0, self.time_units, self.calendar)
            return list(map(timedelta.total_seconds, dt))
        else:
            return self.dataset[self.dimensions['time']][:]

    @property
    def time_units(self):
        """ Derive time_units if the time dimension has units """
        try:
            return self.dataset[self.dimensions['time']].units
        except:
            try:
                return self.dataset[self.dimensions['time']].Unit
            except:
                return None

    @property
    def calendar(self):
        """ Derive calendar if the time dimension has calendar """
        try:
            return self.dataset[self.dimensions['time']].calendar
        except:
            return 'standard'<|MERGE_RESOLUTION|>--- conflicted
+++ resolved
@@ -282,24 +282,17 @@
                                        method=self.interp_method)
 
     def temporal_interpolate_fullfield(self, tidx, time):
-<<<<<<< HEAD
+        """Calculate the data of a field between two snapshots,
+        using linear interpolation
+
+        :param tidx: Index in time array associated with time (via :func:`time_index`)
+        :param time: Time to interpolate to
+
+        :rtype: Linearly interpolated field"""
         t0 = self.time[tidx]
         t1 = self.time[tidx+1]
         f0 = self.data[tidx, :]
         f1 = self.data[tidx+1, :]
-=======
-        """Calculate the data of a field between two snapshots,
-        using linear interpolation
-
-        :param tidx: Index in time array associated with time (via :func:`time_index`)
-        :param time: Time to interpolate to
-
-        :rtype: Linearly interpolated field"""
-        t0 = self.time[tidx-1]
-        t1 = self.time[tidx]
-        f0 = self.data[tidx-1, :]
-        f1 = self.data[tidx, :]
->>>>>>> 5e335b89
         return f0 + (f1 - f0) * ((time - t0) / (t1 - t0))
 
     def spatial_interpolation(self, tidx, y, x):
