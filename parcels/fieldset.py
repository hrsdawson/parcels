from copy import deepcopy
from glob import glob
from os import path

import dask.array as da
import numpy as np

from parcels.field import Field, DeferredArray
from parcels.field import NestedField
from parcels.field import SummedField
from parcels.field import VectorField
from parcels.grid import Grid
from parcels.gridset import GridSet
from parcels.grid import GridCode
from parcels.tools.converters import TimeConverter, convert_xarray_time_units
from parcels.tools.statuscodes import TimeExtrapolationError
from parcels.tools.loggers import logger
try:
    from mpi4py import MPI
except:
    MPI = None


__all__ = ['FieldSet']


class FieldSet(object):
    """FieldSet class that holds hydrodynamic data needed to execute particles

    :param U: :class:`parcels.field.Field` object for zonal velocity component
    :param V: :class:`parcels.field.Field` object for meridional velocity component
    :param fields: Dictionary of additional :class:`parcels.field.Field` objects
    """
    def __init__(self, U, V, fields=None):
        self.gridset = GridSet()
        self.completed = False
        if U:
            self.add_field(U, 'U')
            self.time_origin = self.U.grid.time_origin if isinstance(self.U, Field) else self.U[0].grid.time_origin
        if V:
            self.add_field(V, 'V')

        # Add additional fields as attributes
        if fields:
            for name, field in fields.items():
                self.add_field(field, name)

        self.compute_on_defer = None

    @staticmethod
    def checkvaliddimensionsdict(dims):
        for d in dims:
            if d not in ['lon', 'lat', 'depth', 'time']:
                raise NameError('%s is not a valid key in the dimensions dictionary' % d)

    @classmethod
    def from_data(cls, data, dimensions, transpose=False, mesh='spherical',
                  allow_time_extrapolation=None, time_periodic=False, **kwargs):
        """Initialise FieldSet object from raw data

        :param data: Dictionary mapping field names to numpy arrays.
               Note that at least a 'U' and 'V' numpy array need to be given, and that
               the built-in Advection kernels assume that U and V are in m/s

               1. If data shape is [xdim, ydim], [xdim, ydim, zdim], [xdim, ydim, tdim] or [xdim, ydim, zdim, tdim],
                  whichever is relevant for the dataset, use the flag transpose=True
               2. If data shape is [ydim, xdim], [zdim, ydim, xdim], [tdim, ydim, xdim] or [tdim, zdim, ydim, xdim],
                  use the flag transpose=False (default value)
               3. If data has any other shape, you first need to reorder it
        :param dimensions: Dictionary mapping field dimensions (lon,
               lat, depth, time) to numpy arrays.
               Note that dimensions can also be a dictionary of dictionaries if
               dimension names are different for each variable
               (e.g. dimensions['U'], dimensions['V'], etc).
        :param transpose: Boolean whether to transpose data on read-in
        :param mesh: String indicating the type of mesh coordinates and
               units used during velocity interpolation, see also `this tutorial <https://nbviewer.jupyter.org/github/OceanParcels/parcels/blob/master/parcels/examples/tutorial_unitconverters.ipynb>`_:

               1. spherical (default): Lat and lon in degree, with a
                  correction for zonal velocity U near the poles.
               2. flat: No conversion, lat/lon are assumed to be in m.
        :param allow_time_extrapolation: boolean whether to allow for extrapolation
               (i.e. beyond the last available time snapshot)
               Default is False if dimensions includes time, else True
        :param time_periodic: To loop periodically over the time component of the Field. It is set to either False or the length of the period (either float in seconds or datetime.timedelta object). (Default: False)
               This flag overrides the allow_time_interpolation and sets it to False

        Usage examples
        ==============

        * `Analytical advection <https://nbviewer.jupyter.org/github/OceanParcels/parcels/blob/master/parcels/examples/tutorial_analyticaladvection.ipynb>`_

        * `Diffusion <https://nbviewer.jupyter.org/github/OceanParcels/parcels/blob/master/parcels/examples/tutorial_diffusion.ipynb>`_

        * `Interpolation <https://nbviewer.jupyter.org/github/OceanParcels/parcels/blob/master/parcels/examples/tutorial_interpolation.ipynb>`_

        * `Unit converters <https://nbviewer.jupyter.org/github/OceanParcels/parcels/blob/master/parcels/examples/tutorial_unitconverters.ipynb>`_

        """

        fields = {}
        for name, datafld in data.items():
            # Use dimensions[name] if dimensions is a dict of dicts
            dims = dimensions[name] if name in dimensions else dimensions
            cls.checkvaliddimensionsdict(dims)

            if allow_time_extrapolation is None:
                allow_time_extrapolation = False if 'time' in dims else True

            lon = dims['lon']
            lat = dims['lat']
            depth = np.zeros(1, dtype=np.float32) if 'depth' not in dims else dims['depth']
            time = np.zeros(1, dtype=np.float64) if 'time' not in dims else dims['time']
            time = np.array(time) if not isinstance(time, np.ndarray) else time
            if isinstance(time[0], np.datetime64):
                time_origin = TimeConverter(time[0])
                time = np.array([time_origin.reltime(t) for t in time])
            else:
                time_origin = TimeConverter(0)
            grid = Grid.create_grid(lon, lat, depth, time, time_origin=time_origin, mesh=mesh)
            if 'creation_log' not in kwargs.keys():
                kwargs['creation_log'] = 'from_data'

            fields[name] = Field(name, datafld, grid=grid, transpose=transpose,
                                 allow_time_extrapolation=allow_time_extrapolation, time_periodic=time_periodic, **kwargs)
        u = fields.pop('U', None)
        v = fields.pop('V', None)
        return cls(u, v, fields=fields)

    def add_field(self, field, name=None):
        """Add a :class:`parcels.field.Field` object to the FieldSet

        :param field: :class:`parcels.field.Field` object to be added
        :param name: Name of the :class:`parcels.field.Field` object to be added

        For usage examples see the following tutorials:

        * `Nested Fields <https://nbviewer.jupyter.org/github/OceanParcels/parcels/blob/master/parcels/examples/tutorial_NestedFields.ipynb>`_

        * `Unit converters <https://nbviewer.jupyter.org/github/OceanParcels/parcels/blob/master/parcels/examples/tutorial_unitconverters.ipynb>`_

        """
        if self.completed:
            raise RuntimeError("FieldSet has already been completed. Are you trying to add a Field after you've created the ParticleSet?")
        name = field.name if name is None else name
        if hasattr(self, name):  # check if Field with same name already exists when adding new Field
            raise RuntimeError("FieldSet already has a Field with name '%s'" % name)
        if isinstance(field, SummedField):
            setattr(self, name, field)
            field.name = name
            for fld in field:
                self.gridset.add_grid(fld)
                fld.fieldset = self
        elif isinstance(field, NestedField):
            setattr(self, name, field)
            for fld in field:
                self.gridset.add_grid(fld)
                fld.fieldset = self
        elif isinstance(field, list):
            raise NotImplementedError('FieldLists have been replaced by SummedFields. Use the + operator instead of []')
        else:
            setattr(self, name, field)
            self.gridset.add_grid(field)
            field.fieldset = self

    def add_vector_field(self, vfield):
        """Add a :class:`parcels.field.VectorField` object to the FieldSet

        :param vfield: :class:`parcels.field.VectorField` object to be added
        """
        setattr(self, vfield.name, vfield)
        for v in vfield.__dict__.values():
            if isinstance(v, Field) and (v not in self.get_fields()):
                self.add_field(v)
        vfield.fieldset = self
        if isinstance(vfield, NestedField):
            for f in vfield:
                f.fieldset = self

    def check_complete(self):
        assert self.U, 'FieldSet does not have a Field named "U"'
        assert self.V, 'FieldSet does not have a Field named "V"'
        for attr, value in vars(self).items():
            if type(value) is Field:
                assert value.name == attr, 'Field %s.name (%s) is not consistent' % (value.name, attr)

        def check_velocityfields(U, V, W):
            if (U.interp_method == 'cgrid_velocity' and V.interp_method != 'cgrid_velocity') or \
                    (U.interp_method != 'cgrid_velocity' and V.interp_method == 'cgrid_velocity'):
                raise ValueError("If one of U,V.interp_method='cgrid_velocity', the other should be too")

            if 'linear_invdist_land_tracer' in [U.interp_method, V.interp_method]:
                raise NotImplementedError("interp_method='linear_invdist_land_tracer' is not implemented for U and V Fields")

            if U.interp_method == 'cgrid_velocity':
                if U.grid.xdim == 1 or U.grid.ydim == 1 or V.grid.xdim == 1 or V.grid.ydim == 1:
                    raise NotImplementedError('C-grid velocities require longitude and latitude dimensions at least length 2')

            if U.gridindexingtype not in ['nemo', 'mitgcm', 'mom5', 'pop']:
                raise ValueError("Field.gridindexing has to be one of 'nemo', 'mitgcm', 'mom5' or 'pop'")

            if U.gridindexingtype == 'mitgcm' and U.grid.gtype in [GridCode.CurvilinearZGrid, GridCode.CurvilinearZGrid]:
                raise NotImplementedError('Curvilinear Grids are not implemented for mitgcm-style grid indexing.'
                                          'If you have a use-case for this, please let us know by filing an Issue on github')

            if V.gridindexingtype != U.gridindexingtype or (W and W.gridindexingtype != U.gridindexingtype):
                raise ValueError('Not all velocity Fields have the same gridindexingtype')

        if isinstance(self.U, (SummedField, NestedField)):
            w = self.W if hasattr(self, 'W') else [None]*len(self.U)
            for U, V, W in zip(self.U, self.V, w):
                check_velocityfields(U, V, W)
        else:
            W = self.W if hasattr(self, 'W') else None
            check_velocityfields(self.U, self.V, W)

        for g in self.gridset.grids:
            g.check_zonal_periodic()
            if len(g.time) == 1:
                continue
            assert isinstance(g.time_origin.time_origin, type(self.time_origin.time_origin)), 'time origins of different grids must be have the same type'
            g.time = g.time + self.time_origin.reltime(g.time_origin)
            if g.defer_load:
                g.time_full = g.time_full + self.time_origin.reltime(g.time_origin)
            g.time_origin = self.time_origin
        if not hasattr(self, 'UV'):
            if isinstance(self.U, SummedField):
                self.add_vector_field(SummedField('UV', self.U, self.V))
            elif isinstance(self.U, NestedField):
                self.add_vector_field(NestedField('UV', self.U, self.V))
            else:
                self.add_vector_field(VectorField('UV', self.U, self.V))
        if not hasattr(self, 'UVW') and hasattr(self, 'W'):
            if isinstance(self.U, SummedField):
                self.add_vector_field(SummedField('UVW', self.U, self.V, self.W))
            elif isinstance(self.U, NestedField):
                self.add_vector_field(NestedField('UVW', self.U, self.V, self.W))
            else:
                self.add_vector_field(VectorField('UVW', self.U, self.V, self.W))

        ccode_fieldnames = []
        counter = 1
        for fld in self.get_fields():
            if fld.name not in ccode_fieldnames:
                fld.ccode_name = fld.name
            else:
                fld.ccode_name = fld.name + str(counter)
                counter += 1
            ccode_fieldnames.append(fld.ccode_name)

        for f in self.get_fields():
            if type(f) in [VectorField, NestedField, SummedField] or f.dataFiles is None:
                continue
            if f.grid.depth_field is not None:
                if f.grid.depth_field == 'not_yet_set':
                    raise ValueError("If depth dimension is set at 'not_yet_set', it must be added later using Field.set_depth_from_field(field)")
                if not f.grid.defer_load:
                    depth_data = f.grid.depth_field.data
                    f.grid.depth = depth_data if isinstance(depth_data, np.ndarray) else np.array(depth_data)
        self.completed = True

    @classmethod
    def parse_wildcards(cls, paths, filenames, var):
        if not isinstance(paths, list):
            paths = sorted(glob(str(paths)))
        if len(paths) == 0:
            notfound_paths = filenames[var] if isinstance(filenames, dict) and var in filenames else filenames
            raise IOError("FieldSet files not found: %s" % str(notfound_paths))
        for fp in paths:
            if not path.exists(fp):
                raise IOError("FieldSet file not found: %s" % str(fp))
        return paths

    @classmethod
    def from_netcdf(cls, filenames, variables, dimensions, indices=None, fieldtype=None,
                    mesh='spherical', timestamps=None, allow_time_extrapolation=None, time_periodic=False,
                    deferred_load=True, field_chunksize=None, **kwargs):
        """Initialises FieldSet object from NetCDF files

        :param filenames: Dictionary mapping variables to file(s). The
               filepath may contain wildcards to indicate multiple files
               or be a list of file.
               filenames can be a list [files], a dictionary {var:[files]},
               a dictionary {dim:[files]} (if lon, lat, depth and/or data not stored in same files as data),
               or a dictionary of dictionaries {var:{dim:[files]}}.
               time values are in filenames[data]
        :param variables: Dictionary mapping variables to variable names in the netCDF file(s).
               Note that the built-in Advection kernels assume that U and V are in m/s
        :param dimensions: Dictionary mapping data dimensions (lon,
               lat, depth, time, data) to dimensions in the netCF file(s).
               Note that dimensions can also be a dictionary of dictionaries if
               dimension names are different for each variable
               (e.g. dimensions['U'], dimensions['V'], etc).
        :param indices: Optional dictionary of indices for each dimension
               to read from file(s), to allow for reading of subset of data.
               Default is to read the full extent of each dimension.
               Note that negative indices are not allowed.
        :param fieldtype: Optional dictionary mapping fields to fieldtypes to be used for UnitConverter.
               (either 'U', 'V', 'Kh_zonal', 'Kh_meridional' or None)
        :param mesh: String indicating the type of mesh coordinates and
               units used during velocity interpolation, see also `this tuturial <https://nbviewer.jupyter.org/github/OceanParcels/parcels/blob/master/parcels/examples/tutorial_unitconverters.ipynb>`_:

               1. spherical (default): Lat and lon in degree, with a
                  correction for zonal velocity U near the poles.
               2. flat: No conversion, lat/lon are assumed to be in m.
        :param timestamps: list of lists or array of arrays containing the timestamps for
               each of the files in filenames. Outer list/array corresponds to files, inner
               array corresponds to indices within files.
               Default is None if dimensions includes time.
        :param allow_time_extrapolation: boolean whether to allow for extrapolation
               (i.e. beyond the last available time snapshot)
               Default is False if dimensions includes time, else True
        :param time_periodic: To loop periodically over the time component of the Field. It is set to either False or the length of the period (either float in seconds or datetime.timedelta object). (Default: False)
               This flag overrides the allow_time_interpolation and sets it to False
        :param deferred_load: boolean whether to only pre-load data (in deferred mode) or
               fully load them (default: True). It is advised to deferred load the data, since in
               that case Parcels deals with a better memory management during particle set execution.
               deferred_load=False is however sometimes necessary for plotting the fields.
        :param interp_method: Method for interpolation. Options are 'linear' (default), 'nearest',
               'linear_invdist_land_tracer', 'cgrid_velocity', 'cgrid_tracer' and 'bgrid_velocity'
        :param gridindexingtype: The type of gridindexing. Either 'nemo' (default) or 'mitgcm' are supported.
               See also the Grid indexing documentation on oceanparcels.org
        :param field_chunksize: size of the chunks in dask loading. Default is None (no chunking). Can be None or False (no chunking),
               'auto' (chunking is done in the background, but results in one grid per field individually), a four-value
               tuple (time_chunksize, z_chunksize, y_chunksize, x_chunksize) that only works on A-Grids, or a dict in the format
               '{parcels_varname: {netcdf_dimname : (parcels_dimname, chunksize_as_int)}, ...}', where 'parcels_dimname' is one of ('time', 'depth', 'lat', 'lon')
        :param netcdf_engine: engine to use for netcdf reading in xarray. Default is 'netcdf',
               but in cases where this doesn't work, setting netcdf_engine='scipy' could help

        For usage examples see the following tutorials:

        * `Basic Parcels setup <https://nbviewer.jupyter.org/github/OceanParcels/parcels/blob/master/parcels/examples/parcels_tutorial.ipynb>`_

        * `Argo floats <https://nbviewer.jupyter.org/github/OceanParcels/parcels/blob/master/parcels/examples/tutorial_Argofloats.ipynb>`_

        * `Timestamps <https://nbviewer.jupyter.org/github/OceanParcels/parcels/blob/master/parcels/examples/tutorial_timestamps.ipynb>`_

        * `Time-evolving depth dimensions <https://nbviewer.jupyter.org/github/OceanParcels/parcels/blob/master/parcels/examples/tutorial_timevaryingdepthdimensions.ipynb>`_

        """
        # Ensure that times are not provided both in netcdf file and in 'timestamps'.
        if timestamps is not None and 'time' in dimensions:
            logger.warning_once("Time already provided, defaulting to dimensions['time'] over timestamps.")
            timestamps = None

        fields = {}
        if 'creation_log' not in kwargs.keys():
            kwargs['creation_log'] = 'from_netcdf'
        for var, name in variables.items():
            # Resolve all matching paths for the current variable
            paths = filenames[var] if type(filenames) is dict and var in filenames else filenames
            if type(paths) is not dict:
                paths = cls.parse_wildcards(paths, filenames, var)
            else:
                for dim, p in paths.items():
                    paths[dim] = cls.parse_wildcards(p, filenames, var)

            # Use dimensions[var] and indices[var] if either of them is a dict of dicts
            dims = dimensions[var] if var in dimensions else dimensions
            cls.checkvaliddimensionsdict(dims)
            inds = indices[var] if (indices and var in indices) else indices
            fieldtype = fieldtype[var] if (fieldtype and var in fieldtype) else fieldtype
            chunksize = field_chunksize[var] if (field_chunksize and var in field_chunksize) else field_chunksize  # <varname> -> {<netcdf_dimname>: (<parcels_dimname>, <chunksize_as_int_numeral>) }

            grid = None
            dFiles = None
            # check if grid has already been processed (i.e. if other fields have same filenames, dimensions and indices)
            for procvar, _ in fields.items():
                procdims = dimensions[procvar] if procvar in dimensions else dimensions
                procinds = indices[procvar] if (indices and procvar in indices) else indices
                procpaths = filenames[procvar] if isinstance(filenames, dict) and procvar in filenames else filenames
                procchunk = field_chunksize[procvar] if (chunksize and procvar in field_chunksize) else chunksize
                nowpaths = filenames[var] if isinstance(filenames, dict) and var in filenames else filenames
                if procdims == dims and procinds == inds:
                    possibly_samegrid = True
                    if procchunk != chunksize:
                        for dim in chunksize:
                            if chunksize[dim][1] != procchunk[dim][1]:
<<<<<<< HEAD
                                possibly_samegrid &= False
=======
                                possibly_samegrid = False  # or create a helper function to break out of two for loops? - CK: looks good to me
                                break
>>>>>>> 066859dc
                    if not possibly_samegrid:
                        break
                    if chunksize == 'auto':
                        break
                    if 'depth' in dims and dims['depth'] == 'not_yet_set':
                        break
                    processedGrid = False
                    if ((not isinstance(filenames, dict)) or filenames[procvar] == filenames[var]):
                        processedGrid = True
                    elif isinstance(filenames[procvar], dict):
                        processedGrid = True
                        for dim in ['lon', 'lat', 'depth']:
                            if dim in dimensions:
                                processedGrid *= filenames[procvar][dim] == filenames[var][dim]
                    if processedGrid:
                        grid = fields[procvar].grid
                        if procpaths == nowpaths:
                            dFiles = fields[procvar].dataFiles
                            break
            fields[var] = Field.from_netcdf(paths, (var, name), dims, inds, grid=grid, mesh=mesh, timestamps=timestamps,
                                            allow_time_extrapolation=allow_time_extrapolation,
                                            time_periodic=time_periodic, deferred_load=deferred_load,
                                            fieldtype=fieldtype, field_chunksize=chunksize, dataFiles=dFiles, **kwargs)

        u = fields.pop('U', None)
        v = fields.pop('V', None)
        return cls(u, v, fields=fields)

    @classmethod
    def from_nemo(cls, filenames, variables, dimensions, indices=None, mesh='spherical',
                  allow_time_extrapolation=None, time_periodic=False,
                  tracer_interp_method='cgrid_tracer', field_chunksize=None, **kwargs):
        """Initialises FieldSet object from NetCDF files of Curvilinear NEMO fields.

        See `here <https://nbviewer.jupyter.org/github/OceanParcels/parcels/blob/master/parcels/examples/tutorial_nemo_curvilinear.ipynb>`_
        for a detailed tutorial on the setup for 2D NEMO fields and `here <https://nbviewer.jupyter.org/github/OceanParcels/parcels/blob/master/parcels/examples/tutorial_nemo_3D.ipynb>`_
        for the tutorial on the setup for 3D NEMO fields.

        See `here <https://nbviewer.jupyter.org/github/OceanParcels/parcels/blob/master/parcels/examples/documentation_indexing.ipynb>`_
        for a more detailed explanation of the different methods that can be used for c-grid datasets.

        :param filenames: Dictionary mapping variables to file(s). The
               filepath may contain wildcards to indicate multiple files,
               or be a list of file.
               filenames can be a list [files], a dictionary {var:[files]},
               a dictionary {dim:[files]} (if lon, lat, depth and/or data not stored in same files as data),
               or a dictionary of dictionaries {var:{dim:[files]}}
               time values are in filenames[data]
        :param variables: Dictionary mapping variables to variable names in the netCDF file(s).
               Note that the built-in Advection kernels assume that U and V are in m/s
        :param dimensions: Dictionary mapping data dimensions (lon,
               lat, depth, time, data) to dimensions in the netCF file(s).
               Note that dimensions can also be a dictionary of dictionaries if
               dimension names are different for each variable.
               Watch out: NEMO is discretised on a C-grid:
               U and V velocities are not located on the same nodes (see https://www.nemo-ocean.eu/doc/node19.html ).

               +-----------------------------+-----------------------------+-----------------------------+
               |                             |         V[k,j+1,i+1]        |                             |
               +-----------------------------+-----------------------------+-----------------------------+
               |U[k,j+1,i]                   |W[k:k+2,j+1,i+1],T[k,j+1,i+1]|U[k,j+1,i+1]                 |
               +-----------------------------+-----------------------------+-----------------------------+
               |                             |         V[k,j,i+1]          +                             |
               +-----------------------------+-----------------------------+-----------------------------+

               To interpolate U, V velocities on the C-grid, Parcels needs to read the f-nodes,
               which are located on the corners of the cells.
               (for indexing details: https://www.nemo-ocean.eu/doc/img360.png )
               In 3D, the depth is the one corresponding to W nodes
               The gridindexingtype is set to 'nemo'. See also the Grid indexing documentation on oceanparcels.org
        :param indices: Optional dictionary of indices for each dimension
               to read from file(s), to allow for reading of subset of data.
               Default is to read the full extent of each dimension.
               Note that negative indices are not allowed.
        :param fieldtype: Optional dictionary mapping fields to fieldtypes to be used for UnitConverter.
               (either 'U', 'V', 'Kh_zonal', 'Kh_meridional' or None)
        :param mesh: String indicating the type of mesh coordinates and
               units used during velocity interpolation, see also `this tutorial <https://nbviewer.jupyter.org/github/OceanParcels/parcels/blob/master/parcels/examples/tutorial_unitconverters.ipynb>`_:

               1. spherical (default): Lat and lon in degree, with a
                  correction for zonal velocity U near the poles.
               2. flat: No conversion, lat/lon are assumed to be in m.
        :param allow_time_extrapolation: boolean whether to allow for extrapolation
               (i.e. beyond the last available time snapshot)
               Default is False if dimensions includes time, else True
        :param time_periodic: To loop periodically over the time component of the Field. It is set to either False or the length of the period (either float in seconds or datetime.timedelta object). (Default: False)
               This flag overrides the allow_time_interpolation and sets it to False
        :param tracer_interp_method: Method for interpolation of tracer fields. It is recommended to use 'cgrid_tracer' (default)
               Note that in the case of from_nemo() and from_cgrid(), the velocity fields are default to 'cgrid_velocity'
        :param field_chunksize: size of the chunks in dask loading. Default is None (no chunking)

        """

        if 'creation_log' not in kwargs.keys():
            kwargs['creation_log'] = 'from_nemo'
        if kwargs.pop('gridindexingtype', 'nemo') != 'nemo':
            raise ValueError("gridindexingtype must be 'nemo' in FieldSet.from_nemo(). Use FieldSet.from_c_grid_dataset otherwise")
        fieldset = cls.from_c_grid_dataset(filenames, variables, dimensions, mesh=mesh, indices=indices, time_periodic=time_periodic,
                                           allow_time_extrapolation=allow_time_extrapolation, tracer_interp_method=tracer_interp_method,
                                           field_chunksize=field_chunksize, gridindexingtype='nemo', **kwargs)
        if hasattr(fieldset, 'W'):
            fieldset.W.set_scaling_factor(-1.)
        return fieldset

    @classmethod
    def from_mitgcm(cls, filenames, variables, dimensions, indices=None, mesh='spherical',
                    allow_time_extrapolation=None, time_periodic=False,
                    tracer_interp_method='cgrid_tracer', field_chunksize=None, **kwargs):
        """Initialises FieldSet object from NetCDF files of MITgcm fields.
           All parameters and keywords are exactly the same as for FieldSet.from_nemo(), except that
           gridindexing is set to 'mitgcm' for grids that have the shape
                _________________V[k,j+1,i]__________________
               |                                             |
               |                                             |
               U[k,j,i]     W[k-1:k,j,i], T[k,j,i]           U[k,j,i+1]
               |                                             |
               |                                             |
               |_________________V[k,j,i]____________________|
            (For indexing details: https://mitgcm.readthedocs.io/en/latest/algorithm/algorithm.html#spatial-discretization-of-the-dynamical-equations)
        """
        if 'creation_log' not in kwargs.keys():
            kwargs['creation_log'] = 'from_mitgcm'
        if kwargs.pop('gridindexingtype', 'mitgcm') != 'mitgcm':
            raise ValueError("gridindexingtype must be 'mitgcm' in FieldSet.from_mitgcm(). Use FieldSet.from_c_grid_dataset otherwise")
        fieldset = cls.from_c_grid_dataset(filenames, variables, dimensions, mesh=mesh, indices=indices, time_periodic=time_periodic,
                                           allow_time_extrapolation=allow_time_extrapolation, tracer_interp_method=tracer_interp_method,
                                           field_chunksize=field_chunksize, gridindexingtype='mitgcm', **kwargs)
        if hasattr(fieldset, 'W'):
            fieldset.W.set_scaling_factor(-1.)
        return fieldset

    @classmethod
    def from_c_grid_dataset(cls, filenames, variables, dimensions, indices=None, mesh='spherical',
                            allow_time_extrapolation=None, time_periodic=False,
                            tracer_interp_method='cgrid_tracer', gridindexingtype='nemo', field_chunksize=None, **kwargs):
        """Initialises FieldSet object from NetCDF files of Curvilinear NEMO fields.

        See `here <https://nbviewer.jupyter.org/github/OceanParcels/parcels/blob/master/parcels/examples/documentation_indexing.ipynb>`_
        for a more detailed explanation of the different methods that can be used for c-grid datasets.

        :param filenames: Dictionary mapping variables to file(s). The
               filepath may contain wildcards to indicate multiple files,
               or be a list of file.
               filenames can be a list [files], a dictionary {var:[files]},
               a dictionary {dim:[files]} (if lon, lat, depth and/or data not stored in same files as data),
               or a dictionary of dictionaries {var:{dim:[files]}}
               time values are in filenames[data]
        :param variables: Dictionary mapping variables to variable
               names in the netCDF file(s).
        :param dimensions: Dictionary mapping data dimensions (lon,
               lat, depth, time, data) to dimensions in the netCF file(s).
               Note that dimensions can also be a dictionary of dictionaries if
               dimension names are different for each variable.
               Watch out: NEMO is discretised on a C-grid:
               U and V velocities are not located on the same nodes (see https://www.nemo-ocean.eu/doc/node19.html ).

               +-----------------------------+-----------------------------+-----------------------------+
               |                             |         V[k,j+1,i+1]        |                             |
               +-----------------------------+-----------------------------+-----------------------------+
               |U[k,j+1,i]                   |W[k:k+2,j+1,i+1],T[k,j+1,i+1]|U[k,j+1,i+1]                 |
               +-----------------------------+-----------------------------+-----------------------------+
               |                             |         V[k,j,i+1]          +                             |
               +-----------------------------+-----------------------------+-----------------------------+

               To interpolate U, V velocities on the C-grid, Parcels needs to read the f-nodes,
               which are located on the corners of the cells.
               (for indexing details: https://www.nemo-ocean.eu/doc/img360.png )
               In 3D, the depth is the one corresponding to W nodes.
        :param indices: Optional dictionary of indices for each dimension
               to read from file(s), to allow for reading of subset of data.
               Default is to read the full extent of each dimension.
               Note that negative indices are not allowed.
        :param fieldtype: Optional dictionary mapping fields to fieldtypes to be used for UnitConverter.
               (either 'U', 'V', 'Kh_zonal', 'Kh_meridional' or None)
        :param mesh: String indicating the type of mesh coordinates and
               units used during velocity interpolation:

               1. spherical (default): Lat and lon in degree, with a
                  correction for zonal velocity U near the poles.
               2. flat: No conversion, lat/lon are assumed to be in m.
        :param allow_time_extrapolation: boolean whether to allow for extrapolation
               (i.e. beyond the last available time snapshot)
               Default is False if dimensions includes time, else True
        :param time_periodic: To loop periodically over the time component of the Field. It is set to either False or the length of the period (either float in seconds or datetime.timedelta object). (Default: False)
               This flag overrides the allow_time_interpolation and sets it to False
        :param tracer_interp_method: Method for interpolation of tracer fields. It is recommended to use 'cgrid_tracer' (default)
               Note that in the case of from_nemo() and from_cgrid(), the velocity fields are default to 'cgrid_velocity'
        :param gridindexingtype: The type of gridindexing. Set to 'nemo' in FieldSet.from_nemo()
               See also the Grid indexing documentation on oceanparcels.org
        :param field_chunksize: size of the chunks in dask loading

        """

        if 'U' in dimensions and 'V' in dimensions and dimensions['U'] != dimensions['V']:
            raise ValueError("On a C-grid, the dimensions of velocities should be the corners (f-points) of the cells, so the same for U and V. "
                             "See also https://nbviewer.jupyter.org/github/OceanParcels/parcels/blob/master/parcels/examples/documentation_indexing.ipynb")
        if 'U' in dimensions and 'W' in dimensions and dimensions['U'] != dimensions['W']:
            raise ValueError("On a C-grid, the dimensions of velocities should be the corners (f-points) of the cells, so the same for U, V and W. "
                             "See also https://nbviewer.jupyter.org/github/OceanParcels/parcels/blob/master/parcels/examples/documentation_indexing.ipynb")

        interp_method = {}
        for v in variables:
            if v in ['U', 'V', 'W']:
                interp_method[v] = 'cgrid_velocity'
            else:
                interp_method[v] = tracer_interp_method
        if 'creation_log' not in kwargs.keys():
            kwargs['creation_log'] = 'from_c_grid_dataset'

        return cls.from_netcdf(filenames, variables, dimensions, mesh=mesh, indices=indices, time_periodic=time_periodic,
                               allow_time_extrapolation=allow_time_extrapolation, interp_method=interp_method,
                               field_chunksize=field_chunksize, gridindexingtype=gridindexingtype, **kwargs)

    @classmethod
    def from_pop(cls, filenames, variables, dimensions, indices=None, mesh='spherical',
                 allow_time_extrapolation=None, time_periodic=False,
                 tracer_interp_method='bgrid_tracer', field_chunksize=None, depth_units='m', **kwargs):
        """Initialises FieldSet object from NetCDF files of POP fields.
            It is assumed that the velocities in the POP fields is in cm/s.

        :param filenames: Dictionary mapping variables to file(s). The
               filepath may contain wildcards to indicate multiple files,
               or be a list of file.
               filenames can be a list [files], a dictionary {var:[files]},
               a dictionary {dim:[files]} (if lon, lat, depth and/or data not stored in same files as data),
               or a dictionary of dictionaries {var:{dim:[files]}}
               time values are in filenames[data]
        :param variables: Dictionary mapping variables to variable names in the netCDF file(s).
               Note that the built-in Advection kernels assume that U and V are in m/s
        :param dimensions: Dictionary mapping data dimensions (lon,
               lat, depth, time, data) to dimensions in the netCF file(s).
               Note that dimensions can also be a dictionary of dictionaries if
               dimension names are different for each variable.
               Watch out: POP is discretised on a B-grid:
               U and V velocity nodes are not located as W velocity and T tracer nodes (see http://www.cesm.ucar.edu/models/cesm1.0/pop2/doc/sci/POPRefManual.pdf ).

               +-----------------------------+-----------------------------+-----------------------------+
               |U[k,j+1,i],V[k,j+1,i]        |                             |U[k,j+1,i+1],V[k,j+1,i+1]    |
               +-----------------------------+-----------------------------+-----------------------------+
               |                             |W[k:k+2,j+1,i+1],T[k,j+1,i+1]|                             |
               +-----------------------------+-----------------------------+-----------------------------+
               |U[k,j,i],V[k,j,i]            |                             +U[k,j,i+1],V[k,j,i+1]        |
               +-----------------------------+-----------------------------+-----------------------------+

               In 2D: U and V nodes are on the cell vertices and interpolated bilinearly as a A-grid.
                      T node is at the cell centre and interpolated constant per cell as a C-grid.
               In 3D: U and V nodes are at the middle of the cell vertical edges,
                      They are interpolated bilinearly (independently of z) in the cell.
                      W nodes are at the centre of the horizontal interfaces.
                      They are interpolated linearly (as a function of z) in the cell.
                      T node is at the cell centre, and constant per cell.
                      Note that Parcels assumes that the length of the depth dimension (at the W-points)
                      is one larger than the size of the velocity and tracer fields in the depth dimension.
        :param indices: Optional dictionary of indices for each dimension
               to read from file(s), to allow for reading of subset of data.
               Default is to read the full extent of each dimension.
               Note that negative indices are not allowed.
        :param fieldtype: Optional dictionary mapping fields to fieldtypes to be used for UnitConverter.
               (either 'U', 'V', 'Kh_zonal', 'Kh_meridional' or None)
        :param mesh: String indicating the type of mesh coordinates and
               units used during velocity interpolation, see also `this tutorial <https://nbviewer.jupyter.org/github/OceanParcels/parcels/blob/master/parcels/examples/tutorial_unitconverters.ipynb>`_:

               1. spherical (default): Lat and lon in degree, with a
                  correction for zonal velocity U near the poles.
               2. flat: No conversion, lat/lon are assumed to be in m.
        :param allow_time_extrapolation: boolean whether to allow for extrapolation
               (i.e. beyond the last available time snapshot)
               Default is False if dimensions includes time, else True
        :param time_periodic: To loop periodically over the time component of the Field. It is set to either False or the length of the period (either float in seconds or datetime.timedelta object). (Default: False)
               This flag overrides the allow_time_interpolation and sets it to False
        :param tracer_interp_method: Method for interpolation of tracer fields. It is recommended to use 'bgrid_tracer' (default)
               Note that in the case of from_pop() and from_bgrid(), the velocity fields are default to 'bgrid_velocity'
        :param field_chunksize: size of the chunks in dask loading
        :param depth_units: The units of the vertical dimension. Default in Parcels is 'm',
               but many POP outputs are in 'cm'

        """

        if 'creation_log' not in kwargs.keys():
            kwargs['creation_log'] = 'from_pop'
        fieldset = cls.from_b_grid_dataset(filenames, variables, dimensions, mesh=mesh, indices=indices, time_periodic=time_periodic,
                                           allow_time_extrapolation=allow_time_extrapolation, tracer_interp_method=tracer_interp_method,
                                           field_chunksize=field_chunksize, gridindexingtype='pop', **kwargs)
        if hasattr(fieldset, 'U'):
            fieldset.U.set_scaling_factor(0.01)  # cm/s to m/s
        if hasattr(fieldset, 'V'):
            fieldset.V.set_scaling_factor(0.01)  # cm/s to m/s
        if hasattr(fieldset, 'W'):
            if depth_units == 'm':
                fieldset.W.set_scaling_factor(-0.01)  # cm/s to m/s and change the W direction
                logger.warning_once("Parcels assumes depth in POP output to be in 'm'. Use depth_units='cm' if the output depth is in 'cm'.")
            elif depth_units == 'cm':
                fieldset.W.set_scaling_factor(-1.)  # change the W direction but keep W in cm/s because depth is in cm
            else:
                raise SyntaxError("'depth_units' has to be 'm' or 'cm'")
        return fieldset

    @classmethod
    def from_mom5(cls, filenames, variables, dimensions, indices=None, mesh='spherical',
                  allow_time_extrapolation=None, time_periodic=False,
                  tracer_interp_method='bgrid_tracer', field_chunksize=None, **kwargs):
        """Initialises FieldSet object from NetCDF files of MOM5 fields.

        :param filenames: Dictionary mapping variables to file(s). The
               filepath may contain wildcards to indicate multiple files,
               or be a list of file.
               filenames can be a list [files], a dictionary {var:[files]},
               a dictionary {dim:[files]} (if lon, lat, depth and/or data not stored in same files as data),
               or a dictionary of dictionaries {var:{dim:[files]}}
               time values are in filenames[data]
        :param variables: Dictionary mapping variables to variable names in the netCDF file(s).
               Note that the built-in Advection kernels assume that U and V are in m/s
        :param dimensions: Dictionary mapping data dimensions (lon,
               lat, depth, time, data) to dimensions in the netCF file(s).
               Note that dimensions can also be a dictionary of dictionaries if
               dimension names are different for each variable.
               U[k,j+1,i],V[k,j+1,i] ____________________U[k,j+1,i+1],V[k,j+1,i+1]
               |                                         |
               |      W[k-1:k+1,j+1,i+1],T[k,j+1,i+1]      |
               |                                         |
               U[k,j,i],V[k,j,i] ________________________U[k,j,i+1],V[k,j,i+1]
               In 2D: U and V nodes are on the cell vertices and interpolated bilinearly as a A-grid.
                      T node is at the cell centre and interpolated constant per cell as a C-grid.
               In 3D: U and V nodes are at the midlle of the cell vertical edges,
                      They are interpolated bilinearly (independently of z) in the cell.
                      W nodes are at the centre of the horizontal interfaces, but below the U and V.
                      They are interpolated linearly (as a function of z) in the cell.
                      Note that W is normally directed upward in MOM5, but Parcels requires W
                      in the positive z-direction (downward) so W is multiplied by -1.
                      T node is at the cell centre, and constant per cell.
        :param indices: Optional dictionary of indices for each dimension
               to read from file(s), to allow for reading of subset of data.
               Default is to read the full extent of each dimension.
               Note that negative indices are not allowed.
        :param fieldtype: Optional dictionary mapping fields to fieldtypes to be used for UnitConverter.
               (either 'U', 'V', 'Kh_zonal', 'Kh_meridional' or None)
        :param mesh: String indicating the type of mesh coordinates and
               units used during velocity interpolation, see also https://nbviewer.jupyter.org/github/OceanParcels/parcels/blob/master/parcels/examples/tutorial_unitconverters.ipynb:

               1. spherical (default): Lat and lon in degree, with a
                  correction for zonal velocity U near the poles.
               2. flat: No conversion, lat/lon are assumed to be in m.
        :param allow_time_extrapolation: boolean whether to allow for extrapolation
               (i.e. beyond the last available time snapshot)
               Default is False if dimensions includes time, else True
        :param time_periodic: To loop periodically over the time component of the Field. It is set to either False or the length of the period (either float in seconds or datetime.timedelta object). (Default: False)
               This flag overrides the allow_time_interpolation and sets it to False
        :param tracer_interp_method: Method for interpolation of tracer fields. It is recommended to use 'bgrid_tracer' (default)
               Note that in the case of from_mom5() and from_bgrid(), the velocity fields are default to 'bgrid_velocity'
        :param field_chunksize: size of the chunks in dask loading


        """

        if 'creation_log' not in kwargs.keys():
            kwargs['creation_log'] = 'from_mom5'
        fieldset = cls.from_b_grid_dataset(filenames, variables, dimensions, mesh=mesh, indices=indices, time_periodic=time_periodic,
                                           allow_time_extrapolation=allow_time_extrapolation, tracer_interp_method=tracer_interp_method,
                                           field_chunksize=field_chunksize, gridindexingtype='mom5', **kwargs)
        if hasattr(fieldset, 'W'):
            fieldset.W.set_scaling_factor(-1)
        return fieldset

    @classmethod
    def from_b_grid_dataset(cls, filenames, variables, dimensions, indices=None, mesh='spherical',
                            allow_time_extrapolation=None, time_periodic=False,
                            tracer_interp_method='bgrid_tracer', field_chunksize=None, **kwargs):
        """Initialises FieldSet object from NetCDF files of Bgrid fields.

        :param filenames: Dictionary mapping variables to file(s). The
               filepath may contain wildcards to indicate multiple files,
               or be a list of file.
               filenames can be a list [files], a dictionary {var:[files]},
               a dictionary {dim:[files]} (if lon, lat, depth and/or data not stored in same files as data),
               or a dictionary of dictionaries {var:{dim:[files]}}
               time values are in filenames[data]
        :param variables: Dictionary mapping variables to variable
               names in the netCDF file(s).
        :param dimensions: Dictionary mapping data dimensions (lon,
               lat, depth, time, data) to dimensions in the netCF file(s).
               Note that dimensions can also be a dictionary of dictionaries if
               dimension names are different for each variable.
               U and V velocity nodes are not located as W velocity and T tracer nodes (see http://www.cesm.ucar.edu/models/cesm1.0/pop2/doc/sci/POPRefManual.pdf ).

               +-----------------------------+-----------------------------+-----------------------------+
               |U[k,j+1,i],V[k,j+1,i]        |                             |U[k,j+1,i+1],V[k,j+1,i+1]    |
               +-----------------------------+-----------------------------+-----------------------------+
               |                             |W[k:k+2,j+1,i+1],T[k,j+1,i+1]|                             |
               +-----------------------------+-----------------------------+-----------------------------+
               |U[k,j,i],V[k,j,i]            |                             +U[k,j,i+1],V[k,j,i+1]        |
               +-----------------------------+-----------------------------+-----------------------------+

               In 2D: U and V nodes are on the cell vertices and interpolated bilinearly as a A-grid.
                      T node is at the cell centre and interpolated constant per cell as a C-grid.
               In 3D: U and V nodes are at the midlle of the cell vertical edges,
                      They are interpolated bilinearly (independently of z) in the cell.
                      W nodes are at the centre of the horizontal interfaces.
                      They are interpolated linearly (as a function of z) in the cell.
                      T node is at the cell centre, and constant per cell.
        :param indices: Optional dictionary of indices for each dimension
               to read from file(s), to allow for reading of subset of data.
               Default is to read the full extent of each dimension.
               Note that negative indices are not allowed.
        :param fieldtype: Optional dictionary mapping fields to fieldtypes to be used for UnitConverter.
               (either 'U', 'V', 'Kh_zonal', 'Kh_meridional' or None)
        :param mesh: String indicating the type of mesh coordinates and
               units used during velocity interpolation:

               1. spherical (default): Lat and lon in degree, with a
                  correction for zonal velocity U near the poles.
               2. flat: No conversion, lat/lon are assumed to be in m.
        :param allow_time_extrapolation: boolean whether to allow for extrapolation
               (i.e. beyond the last available time snapshot)
               Default is False if dimensions includes time, else True
        :param time_periodic: To loop periodically over the time component of the Field. It is set to either False or the length of the period (either float in seconds or datetime.timedelta object). (Default: False)
               This flag overrides the allow_time_interpolation and sets it to False
        :param tracer_interp_method: Method for interpolation of tracer fields. It is recommended to use 'bgrid_tracer' (default)
               Note that in the case of from_pop() and from_bgrid(), the velocity fields are default to 'bgrid_velocity'
        :param field_chunksize: size of the chunks in dask loading

        """

        if 'U' in dimensions and 'V' in dimensions and dimensions['U'] != dimensions['V']:
            raise ValueError("On a B-grid, the dimensions of velocities should be the (top) corners of the grid cells, so the same for U and V. "
                             "See also https://nbviewer.jupyter.org/github/OceanParcels/parcels/blob/master/parcels/examples/documentation_indexing.ipynb")
        if 'U' in dimensions and 'W' in dimensions and dimensions['U'] != dimensions['W']:
            raise ValueError("On a B-grid, the dimensions of velocities should be the (top) corners of the grid cells, so the same for U, V and W. "
                             "See also https://nbviewer.jupyter.org/github/OceanParcels/parcels/blob/master/parcels/examples/documentation_indexing.ipynb")

        interp_method = {}
        for v in variables:
            if v in ['U', 'V']:
                interp_method[v] = 'bgrid_velocity'
            elif v in ['W']:
                interp_method[v] = 'bgrid_w_velocity'
            else:
                interp_method[v] = tracer_interp_method
        if 'creation_log' not in kwargs.keys():
            kwargs['creation_log'] = 'from_b_grid_dataset'

        return cls.from_netcdf(filenames, variables, dimensions, mesh=mesh, indices=indices, time_periodic=time_periodic,
                               allow_time_extrapolation=allow_time_extrapolation, interp_method=interp_method,
                               field_chunksize=field_chunksize, **kwargs)

    @classmethod
    def from_parcels(cls, basename, uvar='vozocrtx', vvar='vomecrty', indices=None, extra_fields=None,
                     allow_time_extrapolation=None, time_periodic=False, deferred_load=True,
                     field_chunksize=None, **kwargs):
        """Initialises FieldSet data from NetCDF files using the Parcels FieldSet.write() conventions.

        :param basename: Base name of the file(s); may contain
               wildcards to indicate multiple files.
        :param indices: Optional dictionary of indices for each dimension
               to read from file(s), to allow for reading of subset of data.
               Default is to read the full extent of each dimension.
               Note that negative indices are not allowed.
        :param fieldtype: Optional dictionary mapping fields to fieldtypes to be used for UnitConverter.
               (either 'U', 'V', 'Kh_zonal', 'Kh_meridional' or None)
        :param extra_fields: Extra fields to read beyond U and V
        :param allow_time_extrapolation: boolean whether to allow for extrapolation
               (i.e. beyond the last available time snapshot)
               Default is False if dimensions includes time, else True
        :param time_periodic: To loop periodically over the time component of the Field. It is set to either False or the length of the period (either float in seconds or datetime.timedelta object). (Default: False)
               This flag overrides the allow_time_interpolation and sets it to False
        :param deferred_load: boolean whether to only pre-load data (in deferred mode) or
               fully load them (default: True). It is advised to deferred load the data, since in
               that case Parcels deals with a better memory management during particle set execution.
               deferred_load=False is however sometimes necessary for plotting the fields.
        :param field_chunksize: size of the chunks in dask loading

        """

        if extra_fields is None:
            extra_fields = {}
        if 'creation_log' not in kwargs.keys():
            kwargs['creation_log'] = 'from_parcels'

        dimensions = {}
        default_dims = {'lon': 'nav_lon', 'lat': 'nav_lat',
                        'depth': 'depth', 'time': 'time_counter'}
        extra_fields.update({'U': uvar, 'V': vvar})
        for vars in extra_fields:
            dimensions[vars] = deepcopy(default_dims)
            dimensions[vars]['depth'] = 'depth%s' % vars.lower()
        filenames = dict([(v, str("%s%s.nc" % (basename, v)))
                          for v in extra_fields.keys()])
        return cls.from_netcdf(filenames, indices=indices, variables=extra_fields,
                               dimensions=dimensions, allow_time_extrapolation=allow_time_extrapolation,
                               time_periodic=time_periodic, deferred_load=deferred_load,
                               field_chunksize=field_chunksize, **kwargs)

    @classmethod
    def from_xarray_dataset(cls, ds, variables, dimensions, mesh='spherical', allow_time_extrapolation=None,
                            time_periodic=False, **kwargs):
        """Initialises FieldSet data from xarray Datasets.

        :param ds: xarray Dataset.
               Note that the built-in Advection kernels assume that U and V are in m/s
        :param variables: Dictionary mapping parcels variable names to data variables in the xarray Dataset.
        :param dimensions: Dictionary mapping data dimensions (lon,
               lat, depth, time, data) to dimensions in the xarray Dataset.
               Note that dimensions can also be a dictionary of dictionaries if
               dimension names are different for each variable
               (e.g. dimensions['U'], dimensions['V'], etc).
        :param fieldtype: Optional dictionary mapping fields to fieldtypes to be used for UnitConverter.
               (either 'U', 'V', 'Kh_zonal', 'Kh_meridional' or None)
        :param mesh: String indicating the type of mesh coordinates and
               units used during velocity interpolation, see also `this tutorial <https://nbviewer.jupyter.org/github/OceanParcels/parcels/blob/master/parcels/examples/tutorial_unitconverters.ipynb>`_:

               1. spherical (default): Lat and lon in degree, with a
                  correction for zonal velocity U near the poles.
               2. flat: No conversion, lat/lon are assumed to be in m.
        :param allow_time_extrapolation: boolean whether to allow for extrapolation
               (i.e. beyond the last available time snapshot)
               Default is False if dimensions includes time, else True
        :param time_periodic: To loop periodically over the time component of the Field. It is set to either False or the length of the period (either float in seconds or datetime.timedelta object). (Default: False)
               This flag overrides the allow_time_interpolation and sets it to False
        """

        fields = {}
        if 'creation_log' not in kwargs.keys():
            kwargs['creation_log'] = 'from_xarray_dataset'
        if 'time' in dimensions:
            if 'units' not in ds[dimensions['time']].attrs and 'Unit' in ds[dimensions['time']].attrs:
                # Fix DataArrays that have time.Unit instead of expected time.units
                convert_xarray_time_units(ds, dimensions['time'])

        for var, name in variables.items():
            dims = dimensions[var] if var in dimensions else dimensions
            cls.checkvaliddimensionsdict(dims)

            fields[var] = Field.from_xarray(ds[name], var, dims, mesh=mesh, allow_time_extrapolation=allow_time_extrapolation,
                                            time_periodic=time_periodic, **kwargs)
        u = fields.pop('U', None)
        v = fields.pop('V', None)
        return cls(u, v, fields=fields)

    def get_fields(self):
        """Returns a list of all the :class:`parcels.field.Field` and :class:`parcels.field.VectorField`
        objects associated with this FieldSet"""
        fields = []
        for v in self.__dict__.values():
            if type(v) in [Field, VectorField]:
                if v not in fields:
                    fields.append(v)
            elif type(v) in [NestedField, SummedField]:
                if v not in fields:
                    fields.append(v)
                for v2 in v:
                    if v2 not in fields:
                        fields.append(v2)
        return fields

    def add_constant(self, name, value):
        """Add a constant to the FieldSet. Note that all constants are
        stored as 32-bit floats. While constants can be updated during
        execution in SciPy mode, they can not be updated in JIT mode.

        Tutorials using fieldset.add_constant:
        `Analytical advection <https://nbviewer.jupyter.org/github/OceanParcels/parcels/blob/master/parcels/examples/tutorial_analyticaladvection.ipynb>`_
        `Diffusion <https://nbviewer.jupyter.org/github/OceanParcels/parcels/blob/master/parcels/examples/tutorial_diffusion.ipynb>`_
        `Periodic boundaries <https://nbviewer.jupyter.org/github/OceanParcels/parcels/blob/master/parcels/examples/tutorial_periodic_boundaries.ipynb>`_

        :param name: Name of the constant
        :param value: Value of the constant (stored as 32-bit float)
        """
        setattr(self, name, value)

    def add_periodic_halo(self, zonal=False, meridional=False, halosize=5):
        """Add a 'halo' to all :class:`parcels.field.Field` objects in a FieldSet,
        through extending the Field (and lon/lat) by copying a small portion
        of the field on one side of the domain to the other.

        :param zonal: Create a halo in zonal direction (boolean)
        :param meridional: Create a halo in meridional direction (boolean)
        :param halosize: size of the halo (in grid points). Default is 5 grid points
        """

        for grid in self.gridset.grids:
            grid.add_periodic_halo(zonal, meridional, halosize)
        for attr, value in iter(self.__dict__.items()):
            if isinstance(value, Field):
                value.add_periodic_halo(zonal, meridional, halosize)

    def write(self, filename):
        """Write FieldSet to NetCDF file using NEMO convention

        :param filename: Basename of the output fileset"""

        if MPI is None or MPI.COMM_WORLD.Get_rank() == 0:
            logger.info("Generating FieldSet output with basename: %s" % filename)

            if hasattr(self, 'U'):
                self.U.write(filename, varname='vozocrtx')
            if hasattr(self, 'V'):
                self.V.write(filename, varname='vomecrty')

            for v in self.get_fields():
                if (v.name != 'U') and (v.name != 'V'):
                    v.write(filename)

    def advancetime(self, fieldset_new):
        """Replace oldest time on FieldSet with new FieldSet

        :param fieldset_new: FieldSet snapshot with which the oldest time has to be replaced"""

        logger.warning_once("Fieldset.advancetime() is deprecated.\n \
                             Parcels deals automatically with loading only 3 time steps simustaneously\
                             such that the total allocated memory remains limited.")

        advance = 0
        for gnew in fieldset_new.gridset.grids:
            gnew.advanced = False

        for fnew in fieldset_new.get_fields():
            if isinstance(fnew, VectorField):
                continue
            f = getattr(self, fnew.name)
            gnew = fnew.grid
            if not gnew.advanced:
                g = f.grid
                advance2 = g.advancetime(gnew)
                if advance2*advance < 0:
                    raise RuntimeError("Some Fields of the Fieldset are advanced forward and other backward")
                advance = advance2
                gnew.advanced = True
            f.advancetime(fnew, advance == 1)

    def computeTimeChunk(self, time, dt):
        """Load a chunk of three data time steps into the FieldSet.
        This is used when FieldSet uses data imported from netcdf,
        with default option deferred_load. The loaded time steps are at or immediatly before time
        and the two time steps immediately following time if dt is positive (and inversely for negative dt)

        :param time: Time around which the FieldSet chunks are to be loaded. Time is provided as a double, relatively to Fieldset.time_origin
        :param dt: time step of the integration scheme
        """
        signdt = np.sign(dt)
        nextTime = np.infty if dt > 0 else -np.infty

        for g in self.gridset.grids:
            g.update_status = 'not_updated'
        for f in self.get_fields():
            if type(f) in [VectorField, NestedField, SummedField] or not f.grid.defer_load:
                continue
            if f.grid.update_status == 'not_updated':
                nextTime_loc = f.grid.computeTimeChunk(f, time, signdt)
                if time == nextTime_loc and signdt != 0:
                    raise TimeExtrapolationError(time, field=f, msg='In fset.computeTimeChunk')
            nextTime = min(nextTime, nextTime_loc) if signdt >= 0 else max(nextTime, nextTime_loc)

        for f in self.get_fields():
            if type(f) in [VectorField, NestedField, SummedField] or not f.grid.defer_load or f.dataFiles is None:
                continue
            g = f.grid
            if g.update_status == 'first_updated':  # First load of data
                if f.data is not None and not isinstance(f.data, DeferredArray):
                    if not isinstance(f.data, list):
                        f.data = None
                    else:
                        for i in range(len(f.data)):
                            del f.data[i, :]

                lib = np if f.field_chunksize in [False, None] else da
                if f.gridindexingtype == 'pop' and g.zdim > 1:
                    zd = g.zdim - 1
                else:
                    zd = g.zdim
                data = lib.empty((g.tdim, zd, g.ydim-2*g.meridional_halo, g.xdim-2*g.zonal_halo), dtype=np.float32)
                f.loaded_time_indices = range(3)
                for tind in f.loaded_time_indices:
                    for fb in f.filebuffers:
                        if fb is not None:
                            fb.close()
                        fb = None
                    data = f.computeTimeChunk(data, tind)
                data = f.rescale_and_set_minmax(data)

                if(isinstance(f.data, DeferredArray)):
                    f.data = DeferredArray()
                f.data = f.reshape(data)
                if not f.chunk_set:
                    f.chunk_setup()
                if len(g.load_chunk) > 0:
                    g.load_chunk = np.where(g.load_chunk == 2, 1, g.load_chunk)
                    g.load_chunk = np.where(g.load_chunk == 3, 0, g.load_chunk)

            elif g.update_status == 'updated':
                lib = np if isinstance(f.data, np.ndarray) else da
                if f.gridindexingtype == 'pop' and g.zdim > 1:
                    zd = g.zdim - 1
                else:
                    zd = g.zdim
                data = lib.empty((g.tdim, zd, g.ydim-2*g.meridional_halo, g.xdim-2*g.zonal_halo), dtype=np.float32)
                if signdt >= 0:
                    f.loaded_time_indices = [2]
                    if f.filebuffers[0] is not None:
                        f.filebuffers[0].close()
                        f.filebuffers[0] = None
                    f.filebuffers[:2] = f.filebuffers[1:]
                    data = f.computeTimeChunk(data, 2)
                else:
                    f.loaded_time_indices = [0]
                    if f.filebuffers[2] is not None:
                        f.filebuffers[2].close()
                        f.filebuffers[2] = None
                    f.filebuffers[1:] = f.filebuffers[:2]
                    data = f.computeTimeChunk(data, 0)
                data = f.rescale_and_set_minmax(data)
                if signdt >= 0:
                    data = f.reshape(data)[2:, :]
                    if lib is da:
                        f.data = lib.concatenate([f.data[1:, :], data], axis=0)
                    else:
                        if not isinstance(f.data, DeferredArray):
                            if isinstance(f.data, list):
                                del f.data[0, :]
                            else:
                                f.data[0, :] = None
                        f.data[:2, :] = f.data[1:, :]
                        f.data[2, :] = data
                else:
                    data = f.reshape(data)[0:1, :]
                    if lib is da:
                        f.data = lib.concatenate([data, f.data[:2, :]], axis=0)
                    else:
                        if not isinstance(f.data, DeferredArray):
                            if isinstance(f.data, list):
                                del f.data[2, :]
                            else:
                                f.data[2, :] = None
                        f.data[1:, :] = f.data[:2, :]
                        f.data[0, :] = data
                g.load_chunk = np.where(g.load_chunk == 3, 0, g.load_chunk)
                if isinstance(f.data, da.core.Array) and len(g.load_chunk) > 0:
                    if signdt >= 0:
                        for block_id in range(len(g.load_chunk)):
                            if g.load_chunk[block_id] == 2:
                                if f.data_chunks[block_id] is None:
                                    # file chunks were never loaded.
                                    # happens when field not called by kernel, but shares a grid with another field called by kernel
                                    break
                                block = f.get_block(block_id)
                                f.data_chunks[block_id][0] = None
                                f.data_chunks[block_id][:2] = f.data_chunks[block_id][1:]
                                f.data_chunks[block_id][2] = np.array(f.data.blocks[(slice(3),)+block][2])
                    else:
                        for block_id in range(len(g.load_chunk)):
                            if g.load_chunk[block_id] == 2:
                                if f.data_chunks[block_id] is None:
                                    # file chunks were never loaded.
                                    # happens when field not called by kernel, but shares a grid with another field called by kernel
                                    break
                                block = f.get_block(block_id)
                                f.data_chunks[block_id][2] = None
                                f.data_chunks[block_id][1:] = f.data_chunks[block_id][:2]
                                f.data_chunks[block_id][0] = np.array(f.data.blocks[(slice(3),)+block][0])
        # do user-defined computations on fieldset data
        if self.compute_on_defer:
            self.compute_on_defer(self)

        # update time varying grid depth
        for f in self.get_fields():
            if type(f) in [VectorField, NestedField, SummedField] or not f.grid.defer_load or f.dataFiles is None:
                continue
            if f.grid.depth_field is not None:
                depth_data = f.grid.depth_field.data
                f.grid.depth = depth_data if isinstance(depth_data, np.ndarray) else np.array(depth_data)

        if abs(nextTime) == np.infty or np.isnan(nextTime):  # Second happens when dt=0
            return nextTime
        else:
            nSteps = int((nextTime - time) / dt)
            if nSteps == 0:
                return nextTime
            else:
                return time + nSteps * dt<|MERGE_RESOLUTION|>--- conflicted
+++ resolved
@@ -376,12 +376,7 @@
                     if procchunk != chunksize:
                         for dim in chunksize:
                             if chunksize[dim][1] != procchunk[dim][1]:
-<<<<<<< HEAD
                                 possibly_samegrid &= False
-=======
-                                possibly_samegrid = False  # or create a helper function to break out of two for loops? - CK: looks good to me
-                                break
->>>>>>> 066859dc
                     if not possibly_samegrid:
                         break
                     if chunksize == 'auto':
