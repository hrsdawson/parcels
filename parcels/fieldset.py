from copy import deepcopy
from glob import glob
from os import path

import dask.array as da
import numpy as np

from parcels.field import Field, DeferredArray
from parcels.field import NestedField
from parcels.field import SummedField
from parcels.field import VectorField
from parcels.grid import Grid
from parcels.gridset import GridSet
from parcels.tools.converters import TimeConverter, convert_xarray_time_units
from parcels.tools.error import TimeExtrapolationError
from parcels.tools.loggers import logger
import functools
try:
    from mpi4py import MPI
except:
    MPI = None


__all__ = ['FieldSet']


class FieldSet(object):
    """FieldSet class that holds hydrodynamic data needed to execute particles

    :param U: :class:`parcels.field.Field` object for zonal velocity component
    :param V: :class:`parcels.field.Field` object for meridional velocity component
    :param fields: Dictionary of additional :class:`parcels.field.Field` objects
    """
    def __init__(self, U, V, fields=None):
        self.gridset = GridSet()
        if U:
            self.add_field(U, 'U')
            self.time_origin = self.U.grid.time_origin if isinstance(self.U, Field) else self.U[0].grid.time_origin
        if V:
            self.add_field(V, 'V')

        # Add additional fields as attributes
        if fields:
            for name, field in fields.items():
                self.add_field(field, name)

        self.compute_on_defer = None

    @staticmethod
    def checkvaliddimensionsdict(dims):
        for d in dims:
            if d not in ['lon', 'lat', 'depth', 'time']:
                raise NameError('%s is not a valid key in the dimensions dictionary' % d)

    @classmethod
    def from_data(cls, data, dimensions, transpose=False, mesh='spherical',
                  allow_time_extrapolation=None, time_periodic=False, **kwargs):
        """Initialise FieldSet object from raw data

        :param data: Dictionary mapping field names to numpy arrays.
               Note that at least a 'U' and 'V' numpy array need to be given, and that
               the built-in Advection kernels assume that U and V are in m/s

               1. If data shape is [xdim, ydim], [xdim, ydim, zdim], [xdim, ydim, tdim] or [xdim, ydim, zdim, tdim],
                  whichever is relevant for the dataset, use the flag transpose=True
               2. If data shape is [ydim, xdim], [zdim, ydim, xdim], [tdim, ydim, xdim] or [tdim, zdim, ydim, xdim],
                  use the flag transpose=False (default value)
               3. If data has any other shape, you first need to reorder it
        :param dimensions: Dictionary mapping field dimensions (lon,
               lat, depth, time) to numpy arrays.
               Note that dimensions can also be a dictionary of dictionaries if
               dimension names are different for each variable
               (e.g. dimensions['U'], dimensions['V'], etc).
        :param transpose: Boolean whether to transpose data on read-in
        :param mesh: String indicating the type of mesh coordinates and
               units used during velocity interpolation, see also https://nbviewer.jupyter.org/github/OceanParcels/parcels/blob/master/parcels/examples/tutorial_unitconverters.ipynb:

               1. spherical (default): Lat and lon in degree, with a
                  correction for zonal velocity U near the poles.
               2. flat: No conversion, lat/lon are assumed to be in m.
        :param allow_time_extrapolation: boolean whether to allow for extrapolation
               (i.e. beyond the last available time snapshot)
               Default is False if dimensions includes time, else True
        :param time_periodic: To loop periodically over the time component of the Field. It is set to either False or the length of the period (either float in seconds or datetime.timedelta object). (Default: False)
               This flag overrides the allow_time_interpolation and sets it to False
        """

        fields = {}
        for name, datafld in data.items():
            # Use dimensions[name] if dimensions is a dict of dicts
            dims = dimensions[name] if name in dimensions else dimensions
            cls.checkvaliddimensionsdict(dims)

            if allow_time_extrapolation is None:
                allow_time_extrapolation = False if 'time' in dims else True

            lon = dims['lon']
            lat = dims['lat']
            depth = np.zeros(1, dtype=np.float32) if 'depth' not in dims else dims['depth']
            time = np.zeros(1, dtype=np.float64) if 'time' not in dims else dims['time']
            time = np.array(time) if not isinstance(time, np.ndarray) else time
            if isinstance(time[0], np.datetime64):
                time_origin = TimeConverter(time[0])
                time = np.array([time_origin.reltime(t) for t in time])
            else:
                time_origin = TimeConverter(0)
            grid = Grid.create_grid(lon, lat, depth, time, time_origin=time_origin, mesh=mesh)
            if 'creation_log' not in kwargs.keys():
                kwargs['creation_log'] = 'from_data'

            fields[name] = Field(name, datafld, grid=grid, transpose=transpose,
                                 allow_time_extrapolation=allow_time_extrapolation, time_periodic=time_periodic, **kwargs)
        u = fields.pop('U', None)
        v = fields.pop('V', None)
        return cls(u, v, fields=fields)

    def add_field(self, field, name=None):
        """Add a :class:`parcels.field.Field` object to the FieldSet

        :param field: :class:`parcels.field.Field` object to be added
        :param name: Name of the :class:`parcels.field.Field` object to be added
        """
        name = field.name if name is None else name
        if hasattr(self, name):  # check if Field with same name already exists when adding new Field
            raise RuntimeError("FieldSet already has a Field with name '%s'" % name)
        if isinstance(field, SummedField):
            setattr(self, name, field)
            field.name = name
            for fld in field:
                self.gridset.add_grid(fld)
                fld.fieldset = self
        elif isinstance(field, NestedField):
            setattr(self, name, field)
            for fld in field:
                self.gridset.add_grid(fld)
                fld.fieldset = self
        elif isinstance(field, list):
            raise NotImplementedError('FieldLists have been replaced by SummedFields. Use the + operator instead of []')
        else:
            setattr(self, name, field)

            if (isinstance(field.data, DeferredArray) or isinstance(field.data, da.core.Array)) and len(self.get_fields()) > 0:
                # ==== check for inhabiting the same grid, and homogenise the grid chunking ==== #
                g_set = field.grid
                grid_chunksize = field.field_chunksize
                dFiles = field.dataFiles
                is_processed_grid = False
                is_same_grid = False
                for fld in self.get_fields():       # avoid re-processing/overwriting existing and working fields
                    if fld.grid == g_set:
                        is_processed_grid |= True
                        break
                if not is_processed_grid:
                    for fld in self.get_fields():
                        procdims = fld.dimensions
                        procinds = fld.indices
                        procpaths = fld.dataFiles
                        nowpaths = field.dataFiles
                        if procdims == field.dimensions and procinds == field.indices:
                            is_same_grid = False
                            if field.grid.mesh == fld.grid.mesh:
                                is_same_grid = True
                            else:
                                is_same_grid = True
                                for dim in ['lon', 'lat', 'depth', 'time']:
                                    if dim in field.dimensions.keys() and dim in fld.dimensions.keys():
                                        is_same_grid &= (field.dimensions[dim] == fld.dimensions[dim])
                                fld_g_dims = [fld.grid.tdim, fld.grid.zdim, fld.ydim, fld.xdim]
                                field_g_dims = [field.grid.tdim, field.grid.zdim, field.grid.ydim, field.grid.xdim]
                                for i in range(0, len(fld_g_dims)):
                                    is_same_grid &= (field_g_dims[i] == fld_g_dims[i])
                            if is_same_grid:
                                g_set = fld.grid
                                # ==== check here that the dims of field_chunksize are the same ==== #
                                if g_set.master_chunksize is not None:
                                    res = False
                                    if (isinstance(field.field_chunksize, tuple) and isinstance(g_set.master_chunksize, tuple)) or (isinstance(field.field_chunksize, dict) and isinstance(g_set.master_chunksize, dict)):
                                        res |= functools.reduce(lambda i, j: i and j, map(lambda m, k: m == k, field.field_chunksize, g_set.master_chunksize), True)
                                    else:
                                        res |= (field.field_chunksize == g_set.master_chunksize)
                                    if res:
                                        grid_chunksize = g_set.master_chunksize
                                        if field.grid.master_chunksize is not None:
                                            logger.warning_once("Trying to initialize a shared grid with different chunking sizes - action prohibited. Replacing requested field_chunksize with grid's master chunksize.")
                                    else:
                                        raise ValueError("Conflict between grids of the same fieldset chunksize and requested field chunksize as well as the chunked name dimensions - Please apply the same chunksize to all fields in a shared grid!")
                                if procpaths == nowpaths:
                                    dFiles = fld.dataFiles
                                    break
                    if is_same_grid:
                        if field.grid != g_set:
                            field.grid = g_set
                        if field.field_chunksize != grid_chunksize:
                            field.field_chunksize = grid_chunksize
                        if field.dataFiles != dFiles:
                            field.dataFiles = dFiles

            self.gridset.add_grid(field)

            field.fieldset = self

    def add_vector_field(self, vfield):
        """Add a :class:`parcels.field.VectorField` object to the FieldSet

        :param vfield: :class:`parcels.field.VectorField` object to be added
        """
        setattr(self, vfield.name, vfield)
        vfield.fieldset = self
        if isinstance(vfield, NestedField):
            for f in vfield:
                f.fieldset = self

    def check_complete(self):
        assert self.U, 'FieldSet does not have a Field named "U"'
        assert self.V, 'FieldSet does not have a Field named "V"'
        for attr, value in vars(self).items():
            if type(value) is Field:
                assert value.name == attr, 'Field %s.name (%s) is not consistent' % (value.name, attr)

        for g in self.gridset.grids:
            g.check_zonal_periodic()
            if len(g.time) == 1:
                continue
            assert isinstance(g.time_origin.time_origin, type(self.time_origin.time_origin)), 'time origins of different grids must be have the same type'
            g.time = g.time + self.time_origin.reltime(g.time_origin)
            if g.defer_load:
                g.time_full = g.time_full + self.time_origin.reltime(g.time_origin)
            g.time_origin = self.time_origin
        if not hasattr(self, 'UV'):
            if isinstance(self.U, SummedField):
                self.add_vector_field(SummedField('UV', self.U, self.V))
            elif isinstance(self.U, NestedField):
                self.add_vector_field(NestedField('UV', self.U, self.V))
            else:
                self.add_vector_field(VectorField('UV', self.U, self.V))
        if not hasattr(self, 'UVW') and hasattr(self, 'W'):
            if isinstance(self.U, SummedField):
                self.add_vector_field(SummedField('UVW', self.U, self.V, self.W))
            elif isinstance(self.U, NestedField):
                self.add_vector_field(NestedField('UVW', self.U, self.V, self.W))
            else:
                self.add_vector_field(VectorField('UVW', self.U, self.V, self.W))

        ccode_fieldnames = []
        counter = 1
        for fld in self.get_fields():
            if fld.name not in ccode_fieldnames:
                fld.ccode_name = fld.name
            else:
                fld.ccode_name = fld.name + str(counter)
                counter += 1
            ccode_fieldnames.append(fld.ccode_name)

        for f in self.get_fields():
            if type(f) in [VectorField, NestedField, SummedField] or f.dataFiles is None:
                continue
            if f.grid.depth_field is not None:
                if f.grid.depth_field == 'not_yet_set':
                    raise ValueError("If depth dimension is set at 'not_yet_set', it must be added later using Field.set_depth_from_field(field)")
                if not f.grid.defer_load:
                    depth_data = f.grid.depth_field.data
                    f.grid.depth = depth_data if isinstance(depth_data, np.ndarray) else np.array(depth_data)

    @classmethod
    def parse_wildcards(cls, paths, filenames, var):
        if not isinstance(paths, list):
            paths = sorted(glob(str(paths)))
        if len(paths) == 0:
            notfound_paths = filenames[var] if isinstance(filenames, dict) and var in filenames else filenames
            raise IOError("FieldSet files not found: %s" % str(notfound_paths))
        for fp in paths:
            if not path.exists(fp):
                raise IOError("FieldSet file not found: %s" % str(fp))
        return paths

    @classmethod
    def from_netcdf(cls, filenames, variables, dimensions, indices=None, fieldtype=None,
                    mesh='spherical', timestamps=None, allow_time_extrapolation=None, time_periodic=False,
                    deferred_load=True, field_chunksize='auto', **kwargs):
        """Initialises FieldSet object from NetCDF files

        :param filenames: Dictionary mapping variables to file(s). The
               filepath may contain wildcards to indicate multiple files
               or be a list of file.
               filenames can be a list [files], a dictionary {var:[files]},
               a dictionary {dim:[files]} (if lon, lat, depth and/or data not stored in same files as data),
               or a dictionary of dictionaries {var:{dim:[files]}}.
               time values are in filenames[data]
        :param variables: Dictionary mapping variables to variable names in the netCDF file(s).
               Note that the built-in Advection kernels assume that U and V are in m/s
        :param dimensions: Dictionary mapping data dimensions (lon,
               lat, depth, time, data) to dimensions in the netCF file(s).
               Note that dimensions can also be a dictionary of dictionaries if
               dimension names are different for each variable
               (e.g. dimensions['U'], dimensions['V'], etc).
        :param indices: Optional dictionary of indices for each dimension
               to read from file(s), to allow for reading of subset of data.
               Default is to read the full extent of each dimension.
               Note that negative indices are not allowed.
        :param fieldtype: Optional dictionary mapping fields to fieldtypes to be used for UnitConverter.
               (either 'U', 'V', 'Kh_zonal', 'Kh_meridional' or None)
        :param mesh: String indicating the type of mesh coordinates and
               units used during velocity interpolation, see also https://nbviewer.jupyter.org/github/OceanParcels/parcels/blob/master/parcels/examples/tutorial_unitconverters.ipynb:

               1. spherical (default): Lat and lon in degree, with a
                  correction for zonal velocity U near the poles.
               2. flat: No conversion, lat/lon are assumed to be in m.
        :param timestamps: list of lists or array of arrays containing the timestamps for
               each of the files in filenames. Outer list/array corresponds to files, inner
               array corresponds to indices within files.
               Default is None if dimensions includes time.
        :param allow_time_extrapolation: boolean whether to allow for extrapolation
               (i.e. beyond the last available time snapshot)
               Default is False if dimensions includes time, else True
        :param time_periodic: To loop periodically over the time component of the Field. It is set to either False or the length of the period (either float in seconds or datetime.timedelta object). (Default: False)
               This flag overrides the allow_time_interpolation and sets it to False
        :param deferred_load: boolean whether to only pre-load data (in deferred mode) or
               fully load them (default: True). It is advised to deferred load the data, since in
               that case Parcels deals with a better memory management during particle set execution.
               deferred_load=False is however sometimes necessary for plotting the fields.
        :param field_chunksize: size of the chunks in dask loading
        :param netcdf_engine: engine to use for netcdf reading in xarray. Default is 'netcdf',
               but in cases where this doesn't work, setting netcdf_engine='scipy' could help
        """
        # Ensure that times are not provided both in netcdf file and in 'timestamps'.
        if timestamps is not None and 'time' in dimensions:
            logger.warning_once("Time already provided, defaulting to dimensions['time'] over timestamps.")
            timestamps = None

        fields = {}
        if 'creation_log' not in kwargs.keys():
            kwargs['creation_log'] = 'from_netcdf'
        for var, name in variables.items():
            # Resolve all matching paths for the current variable
            paths = filenames[var] if type(filenames) is dict and var in filenames else filenames
            if type(paths) is not dict:
                paths = cls.parse_wildcards(paths, filenames, var)
            else:
                for dim, p in paths.items():
                    paths[dim] = cls.parse_wildcards(p, filenames, var)

            # Use dimensions[var] and indices[var] if either of them is a dict of dicts
            dims = dimensions[var] if var in dimensions else dimensions
            cls.checkvaliddimensionsdict(dims)
            inds = indices[var] if (indices and var in indices) else indices
            fieldtype = fieldtype[var] if (fieldtype and var in fieldtype) else fieldtype
            chunksize = field_chunksize[var] if (field_chunksize and var in field_chunksize) else field_chunksize

            grid = None
            grid_chunksize = chunksize
            dFiles = None
            # check if grid has already been processed (i.e. if other fields have same filenames, dimensions and indices)
            for procvar, _ in fields.items():
                procdims = dimensions[procvar] if procvar in dimensions else dimensions
                procinds = indices[procvar] if (indices and procvar in indices) else indices
                procpaths = filenames[procvar] if isinstance(filenames, dict) and procvar in filenames else filenames
                nowpaths = filenames[var] if isinstance(filenames, dict) and var in filenames else filenames
<<<<<<< HEAD
                if procdims == dims and procinds == inds and procpaths == nowpaths:
                    if 'depth' in dims and dims['depth'] == 'not_yet_set':
                        break
                    sameGrid = False
=======
                if procdims == dims and procinds == inds:
                    processedGrid = False
>>>>>>> 13130c18
                    if ((not isinstance(filenames, dict)) or filenames[procvar] == filenames[var]):
                        processedGrid = True
                    elif isinstance(filenames[procvar], dict):
                        processedGrid = True
                        for dim in ['lon', 'lat', 'depth']:
                            if dim in dimensions:
                                processedGrid *= filenames[procvar][dim] == filenames[var][dim]
                    if processedGrid:
                        grid = fields[procvar].grid
                        # ==== check here that the dims of field_chunksize are the same ==== #
                        if grid.master_chunksize is not None:
                            res = False
                            if (isinstance(chunksize, tuple) and isinstance(grid.master_chunksize, tuple)) or (isinstance(chunksize, dict) and isinstance(grid.master_chunksize, dict)):
                                res |= functools.reduce(lambda i, j: i and j, map(lambda m, k: m == k, chunksize, grid.master_chunksize), True)
                            else:
                                res |= (chunksize == grid.master_chunksize)
                            if res:
                                grid_chunksize = grid.master_chunksize
                                logger.warning_once("Trying to initialize a shared grid with different chunking sizes - action prohibited. Replacing requested field_chunksize with grid's master chunksize.")
                            else:
                                raise ValueError("Conflict between grids of the same fieldset chunksize and requested field chunksize as well as the chunked name dimensions - Please apply the same chunksize to all fields in a shared grid!")
                        if procpaths == nowpaths:
                            dFiles = fields[procvar].dataFiles
                            break
            fields[var] = Field.from_netcdf(paths, (var, name), dims, inds, grid=grid, mesh=mesh, timestamps=timestamps,
                                            allow_time_extrapolation=allow_time_extrapolation,
                                            time_periodic=time_periodic, deferred_load=deferred_load,
                                            fieldtype=fieldtype, field_chunksize=grid_chunksize, dataFiles=dFiles, **kwargs)

        u = fields.pop('U', None)
        v = fields.pop('V', None)
        return cls(u, v, fields=fields)

    @classmethod
    def from_nemo(cls, filenames, variables, dimensions, indices=None, mesh='spherical',
                  allow_time_extrapolation=None, time_periodic=False,
                  tracer_interp_method='cgrid_tracer', field_chunksize='auto', **kwargs):
        """Initialises FieldSet object from NetCDF files of Curvilinear NEMO fields.

        :param filenames: Dictionary mapping variables to file(s). The
               filepath may contain wildcards to indicate multiple files,
               or be a list of file.
               filenames can be a list [files], a dictionary {var:[files]},
               a dictionary {dim:[files]} (if lon, lat, depth and/or data not stored in same files as data),
               or a dictionary of dictionaries {var:{dim:[files]}}
               time values are in filenames[data]
        :param variables: Dictionary mapping variables to variable names in the netCDF file(s).
               Note that the built-in Advection kernels assume that U and V are in m/s
        :param dimensions: Dictionary mapping data dimensions (lon,
               lat, depth, time, data) to dimensions in the netCF file(s).
               Note that dimensions can also be a dictionary of dictionaries if
               dimension names are different for each variable.
               Watch out: NEMO is discretised on a C-grid:
               U and V velocities are not located on the same nodes (see https://www.nemo-ocean.eu/doc/node19.html ).
                _________________V[k,j+1,i+1]________________
               |                                             |
               |                                             |
               U[k,j+1,i]   W[k:k+2,j+1,i+1], T[k,j+1,i+1]   U[k,j+1,i+1]
               |                                             |
               |                                             |
               |_________________V[k,j,i+1]__________________|
               To interpolate U, V velocities on the C-grid, Parcels needs to read the f-nodes,
               which are located on the corners of the cells.
               (for indexing details: https://www.nemo-ocean.eu/doc/img360.png )
               In 3D, the depth is the one corresponding to W nodes
        :param indices: Optional dictionary of indices for each dimension
               to read from file(s), to allow for reading of subset of data.
               Default is to read the full extent of each dimension.
               Note that negative indices are not allowed.
        :param fieldtype: Optional dictionary mapping fields to fieldtypes to be used for UnitConverter.
               (either 'U', 'V', 'Kh_zonal', 'Kh_meridional' or None)
        :param mesh: String indicating the type of mesh coordinates and
               units used during velocity interpolation, see also https://nbviewer.jupyter.org/github/OceanParcels/parcels/blob/master/parcels/examples/tutorial_unitconverters.ipynb:

               1. spherical (default): Lat and lon in degree, with a
                  correction for zonal velocity U near the poles.
               2. flat: No conversion, lat/lon are assumed to be in m.
        :param allow_time_extrapolation: boolean whether to allow for extrapolation
               (i.e. beyond the last available time snapshot)
               Default is False if dimensions includes time, else True
        :param time_periodic: To loop periodically over the time component of the Field. It is set to either False or the length of the period (either float in seconds or datetime.timedelta object). (Default: False)
               This flag overrides the allow_time_interpolation and sets it to False
        :param tracer_interp_method: Method for interpolation of tracer fields. It is recommended to use 'cgrid_tracer' (default)
               Note that in the case of from_nemo() and from_cgrid(), the velocity fields are default to 'cgrid_velocity'
        :param field_chunksize: size of the chunks in dask loading

        """

        if 'creation_log' not in kwargs.keys():
            kwargs['creation_log'] = 'from_nemo'
        fieldset = cls.from_c_grid_dataset(filenames, variables, dimensions, mesh=mesh, indices=indices, time_periodic=time_periodic,
                                           allow_time_extrapolation=allow_time_extrapolation, tracer_interp_method=tracer_interp_method,
                                           field_chunksize=field_chunksize, **kwargs)
        if hasattr(fieldset, 'W'):
            fieldset.W.set_scaling_factor(-1.)
        return fieldset

    @classmethod
    def from_c_grid_dataset(cls, filenames, variables, dimensions, indices=None, mesh='spherical',
                            allow_time_extrapolation=None, time_periodic=False,
                            tracer_interp_method='cgrid_tracer', field_chunksize='auto', **kwargs):
        """Initialises FieldSet object from NetCDF files of Curvilinear NEMO fields.

        :param filenames: Dictionary mapping variables to file(s). The
               filepath may contain wildcards to indicate multiple files,
               or be a list of file.
               filenames can be a list [files], a dictionary {var:[files]},
               a dictionary {dim:[files]} (if lon, lat, depth and/or data not stored in same files as data),
               or a dictionary of dictionaries {var:{dim:[files]}}
               time values are in filenames[data]
        :param variables: Dictionary mapping variables to variable
               names in the netCDF file(s).
        :param dimensions: Dictionary mapping data dimensions (lon,
               lat, depth, time, data) to dimensions in the netCF file(s).
               Note that dimensions can also be a dictionary of dictionaries if
               dimension names are different for each variable.
               Watch out: NEMO is discretised on a C-grid:
               U and V velocities are not located on the same nodes (see https://www.nemo-ocean.eu/doc/node19.html ).
                _________________V[k,j+1,i+1]________________
               |                                             |
               |                                             |
               U[k,j+1,i]   W[k:k+2,j+1,i+1], T[k,j+1,i+1]   U[k,j+1,i+1]
               |                                             |
               |                                             |
               |_________________V[k,j,i+1]__________________|
               To interpolate U, V velocities on the C-grid, Parcels needs to read the f-nodes,
               which are located on the corners of the cells.
               (for indexing details: https://www.nemo-ocean.eu/doc/img360.png )
               In 3D, the depth is the one corresponding to W nodes
        :param indices: Optional dictionary of indices for each dimension
               to read from file(s), to allow for reading of subset of data.
               Default is to read the full extent of each dimension.
               Note that negative indices are not allowed.
        :param fieldtype: Optional dictionary mapping fields to fieldtypes to be used for UnitConverter.
               (either 'U', 'V', 'Kh_zonal', 'Kh_meridional' or None)
        :param mesh: String indicating the type of mesh coordinates and
               units used during velocity interpolation:

               1. spherical (default): Lat and lon in degree, with a
                  correction for zonal velocity U near the poles.
               2. flat: No conversion, lat/lon are assumed to be in m.
        :param allow_time_extrapolation: boolean whether to allow for extrapolation
               (i.e. beyond the last available time snapshot)
               Default is False if dimensions includes time, else True
        :param time_periodic: To loop periodically over the time component of the Field. It is set to either False or the length of the period (either float in seconds or datetime.timedelta object). (Default: False)
               This flag overrides the allow_time_interpolation and sets it to False
        :param tracer_interp_method: Method for interpolation of tracer fields. It is recommended to use 'cgrid_tracer' (default)
               Note that in the case of from_nemo() and from_cgrid(), the velocity fields are default to 'cgrid_velocity'
        :param field_chunksize: size of the chunks in dask loading

        """

        if 'U' in dimensions and 'V' in dimensions and dimensions['U'] != dimensions['V']:
            raise RuntimeError("On a c-grid discretisation like NEMO, U and V should have the same dimensions")
        if 'U' in dimensions and 'W' in dimensions and dimensions['U'] != dimensions['W']:
            raise RuntimeError("On a c-grid discretisation like NEMO, U, V and W should have the same dimensions")

        interp_method = {}
        for v in variables:
            if v in ['U', 'V', 'W']:
                interp_method[v] = 'cgrid_velocity'
            else:
                interp_method[v] = tracer_interp_method
        if 'creation_log' not in kwargs.keys():
            kwargs['creation_log'] = 'from_c_grid_dataset'

        return cls.from_netcdf(filenames, variables, dimensions, mesh=mesh, indices=indices, time_periodic=time_periodic,
                               allow_time_extrapolation=allow_time_extrapolation, interp_method=interp_method,
                               field_chunksize=field_chunksize, **kwargs)

    @classmethod
    def from_pop(cls, filenames, variables, dimensions, indices=None, mesh='spherical',
                 allow_time_extrapolation=None, time_periodic=False,
                 tracer_interp_method='bgrid_tracer', field_chunksize='auto', **kwargs):
        """Initialises FieldSet object from NetCDF files of POP fields.
            It is assumed that the velocities in the POP fields is in cm/s.

        :param filenames: Dictionary mapping variables to file(s). The
               filepath may contain wildcards to indicate multiple files,
               or be a list of file.
               filenames can be a list [files], a dictionary {var:[files]},
               a dictionary {dim:[files]} (if lon, lat, depth and/or data not stored in same files as data),
               or a dictionary of dictionaries {var:{dim:[files]}}
               time values are in filenames[data]
        :param variables: Dictionary mapping variables to variable names in the netCDF file(s).
               Note that the built-in Advection kernels assume that U and V are in m/s
        :param dimensions: Dictionary mapping data dimensions (lon,
               lat, depth, time, data) to dimensions in the netCF file(s).
               Note that dimensions can also be a dictionary of dictionaries if
               dimension names are different for each variable.
               Watch out: POP is discretised on a B-grid:
               U and V velocity nodes are not located as W velocity and T tracer nodes (see http://www.cesm.ucar.edu/models/cesm1.0/pop2/doc/sci/POPRefManual.pdf ).
               U[k,j+1,i],V[k,j+1,i] ____________________U[k,j+1,i+1],V[k,j+1,i+1]
               |                                         |
               |      W[k:k+2,j+1,i+1],T[k,j+1,i+1]      |
               |                                         |
               U[k,j,i],V[k,j,i] ________________________U[k,j,i+1],V[k,j,i+1]
               In 2D: U and V nodes are on the cell vertices and interpolated bilinearly as a A-grid.
                      T node is at the cell centre and interpolated constant per cell as a C-grid.
               In 3D: U and V nodes are at the midlle of the cell vertical edges,
                      They are interpolated bilinearly (independently of z) in the cell.
                      W nodes are at the centre of the horizontal interfaces.
                      They are interpolated linearly (as a function of z) in the cell.
                      T node is at the cell centre, and constant per cell.
        :param indices: Optional dictionary of indices for each dimension
               to read from file(s), to allow for reading of subset of data.
               Default is to read the full extent of each dimension.
               Note that negative indices are not allowed.
        :param fieldtype: Optional dictionary mapping fields to fieldtypes to be used for UnitConverter.
               (either 'U', 'V', 'Kh_zonal', 'Kh_meridional' or None)
        :param mesh: String indicating the type of mesh coordinates and
               units used during velocity interpolation, see also https://nbviewer.jupyter.org/github/OceanParcels/parcels/blob/master/parcels/examples/tutorial_unitconverters.ipynb:

               1. spherical (default): Lat and lon in degree, with a
                  correction for zonal velocity U near the poles.
               2. flat: No conversion, lat/lon are assumed to be in m.
        :param allow_time_extrapolation: boolean whether to allow for extrapolation
               (i.e. beyond the last available time snapshot)
               Default is False if dimensions includes time, else True
        :param time_periodic: To loop periodically over the time component of the Field. It is set to either False or the length of the period (either float in seconds or datetime.timedelta object). (Default: False)
               This flag overrides the allow_time_interpolation and sets it to False
        :param tracer_interp_method: Method for interpolation of tracer fields. It is recommended to use 'bgrid_tracer' (default)
               Note that in the case of from_pop() and from_bgrid(), the velocity fields are default to 'bgrid_velocity'
        :param field_chunksize: size of the chunks in dask loading

        """

        if 'creation_log' not in kwargs.keys():
            kwargs['creation_log'] = 'from_pop'
        fieldset = cls.from_b_grid_dataset(filenames, variables, dimensions, mesh=mesh, indices=indices, time_periodic=time_periodic,
                                           allow_time_extrapolation=allow_time_extrapolation, tracer_interp_method=tracer_interp_method,
                                           field_chunksize=field_chunksize, **kwargs)
        if hasattr(fieldset, 'U'):
            fieldset.U.set_scaling_factor(0.01)  # cm/s to m/s
        if hasattr(fieldset, 'V'):
            fieldset.V.set_scaling_factor(0.01)  # cm/s to m/s
        if hasattr(fieldset, 'W'):
            fieldset.W.set_scaling_factor(-0.01)  # cm/s to m/s and change the W direction
        return fieldset

    @classmethod
    def from_b_grid_dataset(cls, filenames, variables, dimensions, indices=None, mesh='spherical',
                            allow_time_extrapolation=None, time_periodic=False,
                            tracer_interp_method='bgrid_tracer', field_chunksize='auto', **kwargs):
        """Initialises FieldSet object from NetCDF files of Bgrid fields.

        :param filenames: Dictionary mapping variables to file(s). The
               filepath may contain wildcards to indicate multiple files,
               or be a list of file.
               filenames can be a list [files], a dictionary {var:[files]},
               a dictionary {dim:[files]} (if lon, lat, depth and/or data not stored in same files as data),
               or a dictionary of dictionaries {var:{dim:[files]}}
               time values are in filenames[data]
        :param variables: Dictionary mapping variables to variable
               names in the netCDF file(s).
        :param dimensions: Dictionary mapping data dimensions (lon,
               lat, depth, time, data) to dimensions in the netCF file(s).
               Note that dimensions can also be a dictionary of dictionaries if
               dimension names are different for each variable.
               U and V velocity nodes are not located as W velocity and T tracer nodes (see http://www.cesm.ucar.edu/models/cesm1.0/pop2/doc/sci/POPRefManual.pdf ).
               U[k,j+1,i],V[k,j+1,i] ____________________U[k,j+1,i+1],V[k,j+1,i+1]
               |                                         |
               |      W[k:k+2,j+1,i+1],T[k,j+1,i+1]      |
               |                                         |
               U[k,j,i],V[k,j,i] ________________________U[k,j,i+1],V[k,j,i+1]
               In 2D: U and V nodes are on the cell vertices and interpolated bilinearly as a A-grid.
                      T node is at the cell centre and interpolated constant per cell as a C-grid.
               In 3D: U and V nodes are at the midlle of the cell vertical edges,
                      They are interpolated bilinearly (independently of z) in the cell.
                      W nodes are at the centre of the horizontal interfaces.
                      They are interpolated linearly (as a function of z) in the cell.
                      T node is at the cell centre, and constant per cell.
        :param indices: Optional dictionary of indices for each dimension
               to read from file(s), to allow for reading of subset of data.
               Default is to read the full extent of each dimension.
               Note that negative indices are not allowed.
        :param fieldtype: Optional dictionary mapping fields to fieldtypes to be used for UnitConverter.
               (either 'U', 'V', 'Kh_zonal', 'Kh_meridional' or None)
        :param mesh: String indicating the type of mesh coordinates and
               units used during velocity interpolation:

               1. spherical (default): Lat and lon in degree, with a
                  correction for zonal velocity U near the poles.
               2. flat: No conversion, lat/lon are assumed to be in m.
        :param allow_time_extrapolation: boolean whether to allow for extrapolation
               (i.e. beyond the last available time snapshot)
               Default is False if dimensions includes time, else True
        :param time_periodic: To loop periodically over the time component of the Field. It is set to either False or the length of the period (either float in seconds or datetime.timedelta object). (Default: False)
               This flag overrides the allow_time_interpolation and sets it to False
        :param tracer_interp_method: Method for interpolation of tracer fields. It is recommended to use 'bgrid_tracer' (default)
               Note that in the case of from_pop() and from_bgrid(), the velocity fields are default to 'bgrid_velocity'
        :param field_chunksize: size of the chunks in dask loading

        """

        if 'U' in dimensions and 'V' in dimensions and dimensions['U'] != dimensions['V']:
            raise RuntimeError("On a B-grid discretisation, U and V should have the same dimensions")
        if 'U' in dimensions and 'W' in dimensions and dimensions['U'] != dimensions['W']:
            raise RuntimeError("On a B-grid discretisation, U, V and W should have the same dimensions")

        interp_method = {}
        for v in variables:
            if v in ['U', 'V']:
                interp_method[v] = 'bgrid_velocity'
            elif v in ['W']:
                interp_method[v] = 'bgrid_w_velocity'
            else:
                interp_method[v] = tracer_interp_method
        if 'creation_log' not in kwargs.keys():
            kwargs['creation_log'] = 'from_b_grid_dataset'

        return cls.from_netcdf(filenames, variables, dimensions, mesh=mesh, indices=indices, time_periodic=time_periodic,
                               allow_time_extrapolation=allow_time_extrapolation, interp_method=interp_method,
                               field_chunksize=field_chunksize, **kwargs)

    @classmethod
    def from_parcels(cls, basename, uvar='vozocrtx', vvar='vomecrty', indices=None, extra_fields=None,
                     allow_time_extrapolation=None, time_periodic=False, deferred_load=True,
                     field_chunksize='auto', **kwargs):
        """Initialises FieldSet data from NetCDF files using the Parcels FieldSet.write() conventions.

        :param basename: Base name of the file(s); may contain
               wildcards to indicate multiple files.
        :param indices: Optional dictionary of indices for each dimension
               to read from file(s), to allow for reading of subset of data.
               Default is to read the full extent of each dimension.
               Note that negative indices are not allowed.
        :param fieldtype: Optional dictionary mapping fields to fieldtypes to be used for UnitConverter.
               (either 'U', 'V', 'Kh_zonal', 'Kh_meridional' or None)
        :param extra_fields: Extra fields to read beyond U and V
        :param allow_time_extrapolation: boolean whether to allow for extrapolation
               (i.e. beyond the last available time snapshot)
               Default is False if dimensions includes time, else True
        :param time_periodic: To loop periodically over the time component of the Field. It is set to either False or the length of the period (either float in seconds or datetime.timedelta object). (Default: False)
               This flag overrides the allow_time_interpolation and sets it to False
        :param deferred_load: boolean whether to only pre-load data (in deferred mode) or
               fully load them (default: True). It is advised to deferred load the data, since in
               that case Parcels deals with a better memory management during particle set execution.
               deferred_load=False is however sometimes necessary for plotting the fields.
        :param field_chunksize: size of the chunks in dask loading

        """

        if extra_fields is None:
            extra_fields = {}
        if 'creation_log' not in kwargs.keys():
            kwargs['creation_log'] = 'from_parcels'

        dimensions = {}
        default_dims = {'lon': 'nav_lon', 'lat': 'nav_lat',
                        'depth': 'depth', 'time': 'time_counter'}
        extra_fields.update({'U': uvar, 'V': vvar})
        for vars in extra_fields:
            dimensions[vars] = deepcopy(default_dims)
            dimensions[vars]['depth'] = 'depth%s' % vars.lower()
        filenames = dict([(v, str("%s%s.nc" % (basename, v)))
                          for v in extra_fields.keys()])
        return cls.from_netcdf(filenames, indices=indices, variables=extra_fields,
                               dimensions=dimensions, allow_time_extrapolation=allow_time_extrapolation,
                               time_periodic=time_periodic, deferred_load=deferred_load,
                               field_chunksize=field_chunksize, **kwargs)

    @classmethod
    def from_xarray_dataset(cls, ds, variables, dimensions, mesh='spherical', allow_time_extrapolation=None,
                            time_periodic=False, **kwargs):
        """Initialises FieldSet data from xarray Datasets.

        :param ds: xarray Dataset.
               Note that the built-in Advection kernels assume that U and V are in m/s
        :param variables: Dictionary mapping parcels variable names to data variables in the xarray Dataset.
        :param dimensions: Dictionary mapping data dimensions (lon,
               lat, depth, time, data) to dimensions in the xarray Dataset.
               Note that dimensions can also be a dictionary of dictionaries if
               dimension names are different for each variable
               (e.g. dimensions['U'], dimensions['V'], etc).
        :param fieldtype: Optional dictionary mapping fields to fieldtypes to be used for UnitConverter.
               (either 'U', 'V', 'Kh_zonal', 'Kh_meridional' or None)
        :param mesh: String indicating the type of mesh coordinates and
               units used during velocity interpolation, see also https://nbviewer.jupyter.org/github/OceanParcels/parcels/blob/master/parcels/examples/tutorial_unitconverters.ipynb:

               1. spherical (default): Lat and lon in degree, with a
                  correction for zonal velocity U near the poles.
               2. flat: No conversion, lat/lon are assumed to be in m.
        :param allow_time_extrapolation: boolean whether to allow for extrapolation
               (i.e. beyond the last available time snapshot)
               Default is False if dimensions includes time, else True
        :param time_periodic: To loop periodically over the time component of the Field. It is set to either False or the length of the period (either float in seconds or datetime.timedelta object). (Default: False)
               This flag overrides the allow_time_interpolation and sets it to False
        """

        fields = {}
        if 'creation_log' not in kwargs.keys():
            kwargs['creation_log'] = 'from_xarray_dataset'
        if 'time' in dimensions:
            if 'units' not in ds[dimensions['time']].attrs and 'Unit' in ds[dimensions['time']].attrs:
                # Fix DataArrays that have time.Unit instead of expected time.units
                convert_xarray_time_units(ds, dimensions['time'])

        for var, name in variables.items():
            dims = dimensions[var] if var in dimensions else dimensions
            cls.checkvaliddimensionsdict(dims)

            fields[var] = Field.from_xarray(ds[name], var, dims, mesh=mesh, allow_time_extrapolation=allow_time_extrapolation,
                                            time_periodic=time_periodic, **kwargs)
        u = fields.pop('U', None)
        v = fields.pop('V', None)
        return cls(u, v, fields=fields)

    def get_fields(self):
        """Returns a list of all the :class:`parcels.field.Field` and :class:`parcels.field.VectorField`
        objects associated with this FieldSet"""
        fields = []
        for v in self.__dict__.values():
            if type(v) in [Field, VectorField]:
                if v not in fields:
                    fields.append(v)
            elif type(v) in [NestedField, SummedField]:
                if v not in fields:
                    fields.append(v)
                for v2 in v:
                    if v2 not in fields:
                        fields.append(v2)
        return fields

    def add_constant(self, name, value):
        """Add a constant to the FieldSet. Note that all constants are
        stored as 32-bit floats. While constants can be updated during
        execution in SciPy mode, they can not be updated in JIT mode.

        :param name: Name of the constant
        :param value: Value of the constant (stored as 32-bit float)
        """
        setattr(self, name, value)

    def add_periodic_halo(self, zonal=False, meridional=False, halosize=5):
        """Add a 'halo' to all :class:`parcels.field.Field` objects in a FieldSet,
        through extending the Field (and lon/lat) by copying a small portion
        of the field on one side of the domain to the other.

        :param zonal: Create a halo in zonal direction (boolean)
        :param meridional: Create a halo in meridional direction (boolean)
        :param halosize: size of the halo (in grid points). Default is 5 grid points
        """

        for grid in self.gridset.grids:
            grid.add_periodic_halo(zonal, meridional, halosize)
        for attr, value in iter(self.__dict__.items()):
            if isinstance(value, Field):
                value.add_periodic_halo(zonal, meridional, halosize)

    def write(self, filename):
        """Write FieldSet to NetCDF file using NEMO convention

        :param filename: Basename of the output fileset"""

        if MPI is None or MPI.COMM_WORLD.Get_rank() == 0:
            logger.info("Generating FieldSet output with basename: %s" % filename)

            if hasattr(self, 'U'):
                self.U.write(filename, varname='vozocrtx')
            if hasattr(self, 'V'):
                self.V.write(filename, varname='vomecrty')

            for v in self.get_fields():
                if (v.name != 'U') and (v.name != 'V'):
                    v.write(filename)

    def advancetime(self, fieldset_new):
        """Replace oldest time on FieldSet with new FieldSet
        :param fieldset_new: FieldSet snapshot with which the oldest time has to be replaced"""

        logger.warning_once("Fieldset.advancetime() is deprecated.\n \
                             Parcels deals automatically with loading only 3 time steps simustaneously\
                             such that the total allocated memory remains limited.")

        advance = 0
        for gnew in fieldset_new.gridset.grids:
            gnew.advanced = False

        for fnew in fieldset_new.get_fields():
            if isinstance(fnew, VectorField):
                continue
            f = getattr(self, fnew.name)
            gnew = fnew.grid
            if not gnew.advanced:
                g = f.grid
                advance2 = g.advancetime(gnew)
                if advance2*advance < 0:
                    raise RuntimeError("Some Fields of the Fieldset are advanced forward and other backward")
                advance = advance2
                gnew.advanced = True
            f.advancetime(fnew, advance == 1)

    def computeTimeChunk(self, time, dt):
        """Load a chunk of three data time steps into the FieldSet.
        This is used when FieldSet uses data imported from netcdf,
        with default option deferred_load. The loaded time steps are at or immediatly before time
        and the two time steps immediately following time if dt is positive (and inversely for negative dt)
        :param time: Time around which the FieldSet chunks are to be loaded. Time is provided as a double, relatively to Fieldset.time_origin
        :param dt: time step of the integration scheme
        """
        signdt = np.sign(dt)
        nextTime = np.infty if dt > 0 else -np.infty

        for g in self.gridset.grids:
            g.update_status = 'not_updated'
        for f in self.get_fields():
            if type(f) in [VectorField, NestedField, SummedField] or not f.grid.defer_load:
                continue
            if f.grid.update_status == 'not_updated':
                nextTime_loc = f.grid.computeTimeChunk(f, time, signdt)
                if time == nextTime_loc and signdt != 0:
                    raise TimeExtrapolationError(time, field=f, msg='In fset.computeTimeChunk')
            nextTime = min(nextTime, nextTime_loc) if signdt >= 0 else max(nextTime, nextTime_loc)

        for f in self.get_fields():
            if type(f) in [VectorField, NestedField, SummedField] or not f.grid.defer_load or f.dataFiles is None:
                continue
            g = f.grid
            if g.update_status == 'first_updated':  # First load of data
                if f.data is not None and not isinstance(f.data, DeferredArray):
                    if not isinstance(f.data, list):
                        f.data = None
                    else:
                        for i in range(len(f.data)):
                            del f.data[i, :]

                data = da.empty((g.tdim, g.zdim, g.ydim-2*g.meridional_halo, g.xdim-2*g.zonal_halo), dtype=np.float32)
                f.loaded_time_indices = range(3)
                for tind in f.loaded_time_indices:
                    for fb in f.filebuffers:
                        if fb is not None:
                            fb.close()
                        fb = None
                    data = f.computeTimeChunk(data, tind)
                data = f.rescale_and_set_minmax(data)

                if(isinstance(f.data, DeferredArray)):
                    f.data = DeferredArray()
                f.data = f.reshape(data)
                if not f.chunk_set:
                    f.chunk_setup()
                if len(g.load_chunk) > 0:
                    g.load_chunk = np.where(g.load_chunk == 2, 1, g.load_chunk)
                    g.load_chunk = np.where(g.load_chunk == 3, 0, g.load_chunk)

            elif g.update_status == 'updated':
                lib = np if isinstance(f.data, np.ndarray) else da
                data = lib.empty((g.tdim, g.zdim, g.ydim-2*g.meridional_halo, g.xdim-2*g.zonal_halo), dtype=np.float32)
                if signdt >= 0:
                    f.loaded_time_indices = [2]
                    if f.filebuffers[0] is not None:
                        f.filebuffers[0].close()
                        f.filebuffers[0] = None
                    f.filebuffers[:2] = f.filebuffers[1:]
                    data = f.computeTimeChunk(data, 2)
                else:
                    f.loaded_time_indices = [0]
                    if f.filebuffers[2] is not None:
                        f.filebuffers[2].close()
                        f.filebuffers[2] = None
                    f.filebuffers[1:] = f.filebuffers[:2]
                    data = f.computeTimeChunk(data, 0)
                data = f.rescale_and_set_minmax(data)
                if signdt >= 0:
                    data = f.reshape(data)[2:, :]
                    if lib is da:
                        f.data = lib.concatenate([f.data[1:, :], data], axis=0)
                    else:
                        if not isinstance(f.data, DeferredArray):
                            if isinstance(f.data, list):
                                del f.data[0, :]
                            else:
                                f.data[0, :] = None
                        f.data[:2, :] = f.data[1:, :]
                        f.data[2, :] = data
                else:
                    data = f.reshape(data)[0:1, :]
                    if lib is da:
                        f.data = lib.concatenate([data, f.data[:2, :]], axis=0)
                    else:
                        if not isinstance(f.data, DeferredArray):
                            if isinstance(f.data, list):
                                del f.data[2, :]
                            else:
                                f.data[2, :] = None
                        f.data[1:, :] = f.data[:2, :]
                        f.data[0, :] = data
                g.load_chunk = np.where(g.load_chunk == 3, 0, g.load_chunk)
                if isinstance(f.data, da.core.Array) and len(g.load_chunk) > 0:
                    if signdt >= 0:
                        for block_id in range(len(g.load_chunk)):
                            if g.load_chunk[block_id] == 2:
                                if f.data_chunks[block_id] is None:
                                    # file chunks were never loaded.
                                    # happens when field not called by kernel, but shares a grid with another field called by kernel
                                    break
                                block = f.get_block(block_id)
                                f.data_chunks[block_id][0] = None
                                f.data_chunks[block_id][:2] = f.data_chunks[block_id][1:]
                                f.data_chunks[block_id][2] = np.array(f.data.blocks[(slice(3),)+block][2])
                    else:
                        for block_id in range(len(g.load_chunk)):
                            if g.load_chunk[block_id] == 2:
                                if f.data_chunks[block_id] is None:
                                    # file chunks were never loaded.
                                    # happens when field not called by kernel, but shares a grid with another field called by kernel
                                    break
                                block = f.get_block(block_id)
                                f.data_chunks[block_id][2] = None
                                f.data_chunks[block_id][1:] = f.data_chunks[block_id][:2]
                                f.data_chunks[block_id][0] = np.array(f.data.blocks[(slice(3),)+block][0])
        # do user-defined computations on fieldset data
        if self.compute_on_defer:
            self.compute_on_defer(self)

        # update time varying grid depth
        for f in self.get_fields():
            if type(f) in [VectorField, NestedField, SummedField] or not f.grid.defer_load or f.dataFiles is None:
                continue
            if f.grid.depth_field is not None:
                depth_data = f.grid.depth_field.data
                f.grid.depth = depth_data if isinstance(depth_data, np.ndarray) else np.array(depth_data)

        if abs(nextTime) == np.infty or np.isnan(nextTime):  # Second happens when dt=0
            return nextTime
        else:
            nSteps = int((nextTime - time) / dt)
            if nSteps == 0:
                return nextTime
            else:
                return time + nSteps * dt<|MERGE_RESOLUTION|>--- conflicted
+++ resolved
@@ -355,15 +355,10 @@
                 procinds = indices[procvar] if (indices and procvar in indices) else indices
                 procpaths = filenames[procvar] if isinstance(filenames, dict) and procvar in filenames else filenames
                 nowpaths = filenames[var] if isinstance(filenames, dict) and var in filenames else filenames
-<<<<<<< HEAD
                 if procdims == dims and procinds == inds and procpaths == nowpaths:
                     if 'depth' in dims and dims['depth'] == 'not_yet_set':
                         break
-                    sameGrid = False
-=======
-                if procdims == dims and procinds == inds:
                     processedGrid = False
->>>>>>> 13130c18
                     if ((not isinstance(filenames, dict)) or filenames[procvar] == filenames[var]):
                         processedGrid = True
                     elif isinstance(filenames[procvar], dict):
