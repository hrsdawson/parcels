from parcels.kernel import Kernel
from parcels.field import Field
from parcels.compiler import GNUCompiler
import numpy as np
import netCDF4
<<<<<<< HEAD
from collections import OrderedDict
import matplotlib.pyplot as plt
=======
from collections import OrderedDict, Iterable
>>>>>>> c83b3241
import math

__all__ = ['Particle', 'ParticleSet', 'JITParticle',
           'ParticleFile', 'AdvectionRK4', 'AdvectionEE']


def AdvectionRK4(particle, grid, time, dt):
    f_lat = dt / 1000. / 1.852 / 60.
    f_lon = f_lat / math.cos(particle.lat*math.pi/180)
    u1 = grid.U[time, particle.lon, particle.lat]
    v1 = grid.V[time, particle.lon, particle.lat]
    lon1, lat1 = (particle.lon + u1*.5*f_lon, particle.lat + v1*.5*f_lat)
    u2, v2 = (grid.U[time + .5 * dt, lon1, lat1], grid.V[time + .5 * dt, lon1, lat1])
    lon2, lat2 = (particle.lon + u2*.5*f_lon, particle.lat + v2*.5*f_lat)
    u3, v3 = (grid.U[time + .5 * dt, lon2, lat2], grid.V[time + .5 * dt, lon2, lat2])
    lon3, lat3 = (particle.lon + u3*f_lon, particle.lat + v3*f_lat)
    u4, v4 = (grid.U[time + dt, lon3, lat3], grid.V[time + dt, lon3, lat3])
    particle.lon += (u1 + 2*u2 + 2*u3 + u4) / 6. * f_lon
    particle.lat += (v1 + 2*v2 + 2*v3 + v4) / 6. * f_lat


def AdvectionEE(particle, grid, time, dt):
    f_lat = dt / 1000. / 1.852 / 60.
    f_lon = f_lat / math.cos(particle.lat*math.pi/180)
    u1 = grid.U[time, particle.lon, particle.lat]
    v1 = grid.V[time, particle.lon, particle.lat]
    particle.lon += u1 * f_lon
    particle.lat += v1 * f_lat


def positions_from_density_field(pnum, startfield, mode='monte_carlo'):
    # initialise particles from a field
    print("Initialising particles from " + startfield.name + " field")
    total = np.sum(startfield.data[0, :, :])
    startfield.data[0, :, :] = startfield.data[0, :, :]/total
    lonwidth = (startfield.lon[1] - startfield.lon[0])/2
    latwidth = (startfield.lat[1] - startfield.lat[0])/2

    def jitter_pos(pos, width, list=[]):
        list[-1] = pos + np.random.uniform(-width, width)
        return list

    if(mode is 'monte_carlo'):
        probs = np.random.uniform(size=pnum)
        lon = []
        lat = []
        for p in probs:
            cell = np.unravel_index(np.where([p < i for i in np.cumsum(startfield.data[0, :, :])])[0][0],
                                    np.shape(startfield.data[0, :, :]))
            lon.append(None)
            while np.max(startfield.lon) > jitter_pos(startfield.lon[cell[1]], lonwidth, lon)[-1] < np.min(startfield.lon):
                pass
            lat.append(None)
            while np.max(startfield.lat) > jitter_pos(startfield.lat[cell[0]], latwidth, lat)[-1] < np.min(startfield.lat):
                pass

    return lon, lat


class Particle(object):
    """Class encapsualting the basic attributes of a particle

    :param lon: Initial longitude of particle
    :param lat: Initial latitude of particle
    :param grid: :Class Grid: object to track this particle on
    :param user_vars: Dictionary of any user variables that might be defined in subclasses
    """
    user_vars = OrderedDict()

    def __init__(self, lon, lat, grid, cptr=None):
        self.lon = lon
        self.lat = lat
        self.xi = np.where(self.lon >= grid.U.lon)[0][-1]
        self.yi = np.where(self.lat >= grid.U.lat)[0][-1]
        self.active = 1

        for var in self.user_vars:
            setattr(self, var, 0)

    def __repr__(self):
        return "P(%f, %f)[%d, %d]" % (self.lon, self.lat, self.xi, self.yi)

    @classmethod
    def getPType(cls):
        return ParticleType(cls)

    def delete(self):
        self.active = 0


class JITParticle(Particle):
    """Particle class for JIT-based Particle objects

    Users should extend this type for custom particles with fast
    advection computation. Additional variables need to be defined
    via the :user_vars: list of (name, dtype) tuples.

    :param user_vars: Class variable that defines additional particle variables
    """

    base_vars = OrderedDict([('lon', np.float32), ('lat', np.float32),
                             ('xi', np.int32), ('yi', np.int32),
                             ('active', np.int32)])
    user_vars = OrderedDict()

    def __init__(self, *args, **kwargs):
        self._cptr = kwargs.pop('cptr', None)
        if self._cptr is None:
            # Allocate data for a single particle
            ptype = super(JITParticle, self).getPType()
            self._cptr = np.empty(1, dtype=ptype.dtype)[0]
        super(JITParticle, self).__init__(*args, **kwargs)

    def __getattr__(self, attr):
        if attr == "_cptr":
            return super(JITParticle, self).__getattr__(attr)
        else:
            return self._cptr.__getitem__(attr)

    def __setattr__(self, key, value):
        if key == "_cptr":
            super(JITParticle, self).__setattr__(key, value)
        else:
            self._cptr.__setitem__(key, value)


class ParticleType(object):
    """Class encapsulating the type information for custom particles

    :param user_vars: Optional list of (name, dtype) tuples for custom variables
    """

    def __init__(self, pclass):
        if not isinstance(pclass, type):
            raise TypeError("Class object required to derive ParticleType")
        if not issubclass(pclass, Particle):
            raise TypeError("Class object does not inherit from parcels.Particle")

        self.name = pclass.__name__
        self.uses_jit = issubclass(pclass, JITParticle)
        if self.uses_jit:
            self.var_types = pclass.base_vars
            self.var_types.update(pclass.user_vars)

        self.user_vars = pclass.user_vars

    def __repr__(self):
        return "PType<self.name>"

    @property
    def dtype(self):
        """Numpy.dtype object that defines the C struct"""
        return np.dtype(list(self.var_types.items()))


class ParticleSet(object):
    """Container class for storing particle and executing kernel over them.

    Please note that this currently only supports fixed size particle
    sets.

    :param size: Initial size of particle set
    :param grid: Grid object from which to sample velocity
    :param pclass: Optional class object that defines custom particle
    :param lon: List of initial longitude values for particles
    :param lat: List of initial latitude values for particles
    """

    def __init__(self, size, grid, pclass=JITParticle,
                 lon=None, lat=None, start=None, finish=None, start_field=None):
        self.grid = grid
        self.particles = np.empty(size, dtype=pclass)
        self.ptype = ParticleType(pclass)
        self.kernel = None

        if self.ptype.uses_jit:
            # Allocate underlying data for C-allocated particles
            self._particle_data = np.empty(size, dtype=self.ptype.dtype)

            def cptr(i):
                return self._particle_data[i]
        else:
            def cptr(i):
                return None

        if start is not None and finish is not None:
            # Initialise from start/finish coordinates with equidistant spacing
            assert(lon is None and lat is None)
            lon = np.linspace(start[0], finish[0], size, dtype=np.float32)
            lat = np.linspace(start[1], finish[1], size, dtype=np.float32)

        if start_field is not None:
            lon, lat = positions_from_density_field(size, start_field)

        if lon is not None and lat is not None:
            # Initialise from lists of lon/lat coordinates
            assert(size == len(lon) and size == len(lat))

            for i in range(size):
                self.particles[i] = pclass(lon[i], lat[i], grid=grid, cptr=cptr(i))
        else:
            raise ValueError("Latitude and longitude required for generating ParticleSet")

    @property
    def size(self):
        return self.particles.size

    def __repr__(self):
        return "\n".join([str(p) for p in self])

    def __len__(self):
        return self.size

    def __getitem__(self, key):
        return self.particles[key]

    def __setitem__(self, key, value):
        self.particles[key] = value

    def __iadd__(self, particles):
        self.add(particles)
        return self

    def add(self, particles):
        if isinstance(particles, ParticleSet):
            particles = particles.particles
        if not isinstance(particles, Iterable):
            particles = [particles]
        self.particles = np.append(self.particles, particles)
        if self.ptype.uses_jit:
            particles_data = [p._cptr for p in particles]
            self._particle_data = np.append(self._particle_data, particles_data)

    def remove(self, indices):
        if isinstance(indices, Iterable):
            particles = [self.particles[i] for i in indices]
        else:
            particles = self.particles[indices]
        if self.ptype.uses_jit:
            self._particle_data = np.delete(self._particle_data, indices)
        self.particles = np.delete(self.particles, indices)
        return particles

    def execute(self, pyfunc=AdvectionRK4, time=None, dt=1., timesteps=1,
                output_file=None, show_movie=False, output_steps=-1):
        """Execute a given kernel function over the particle set for
        multiple timesteps. Optionally also provide sub-timestepping
        for particle output.

        :param pyfunc: Kernel funtion to execute
        :param time: Starting time for the timestepping loop
        :param dt: Timestep interval to be passed to the kernel
        :param timesteps: Number of individual timesteps to execute
        :param output_file: ParticleFile object for particle output
        :param output_steps: Size of output intervals in timesteps
        :param show_movie: True shows particles; name of field plots that field as background
        """
        if self.kernel is None:
            # Generate and store Kernel
            if isinstance(pyfunc, Kernel):
                self.kernel = pyfunc
            else:
                self.kernel = self.Kernel(pyfunc)
            # Prepare JIT kernel execution
            if self.ptype.uses_jit:
                self.kernel.compile(compiler=GNUCompiler())
                self.kernel.load_lib()

        # Check if output is required and compute outer leaps
        if output_file is None or output_steps <= 0:
            output_steps = timesteps
        timeleaps = int(timesteps / output_steps)
        # Execute kernel in sub-stepping intervals (leaps)
        current = time or self.grid.time[0]
        for _ in range(timeleaps):
            self.kernel.execute(self, output_steps, current, dt)
            current += output_steps * dt
            if output_file:
                output_file.write(self, current)
<<<<<<< HEAD
            if show_movie:
                self.show(field=show_movie, t=current)
=======
        to_remove = [i for i, p in enumerate(self.particles) if p.active == 0]
        self.remove(to_remove)
>>>>>>> c83b3241

    def show(self, **kwargs):
        field = kwargs.get('field', True)
        lon = [p.lon for p in self]
        lat = [p.lat for p in self]
        plt.ion()
        plt.clf()
        plt.plot(np.transpose(lon), np.transpose(lat), 'ko')
        if field is True:
            axes = plt.gca()
            axes.set_xlim([self.grid.U.lon[0], self.grid.U.lon[-1]])
            axes.set_ylim([self.grid.U.lat[0], self.grid.U.lat[-1]])
            plt.show()
        else:
            if not isinstance(field, Field):
                field = getattr(self.grid, field)
            field.show(**kwargs)
        plt.pause(0.0001)

    def Kernel(self, pyfunc):
        return Kernel(self.grid, self.ptype, pyfunc)

    def ParticleFile(self, *args, **kwargs):
        return ParticleFile(*args, particleset=self, **kwargs)


class ParticleFile(object):

    def __init__(self, name, particleset, initial_dump=True):
        """Initialise netCDF4.Dataset for trajectory output.

        The output follows the format outlined in the Discrete
        Sampling Geometries section of the CF-conventions:
        http://cfconventions.org/cf-conventions/v1.6.0/cf-conventions.html#discrete-sampling-geometries

        The current implementation is based on the NCEI template:
        http://www.nodc.noaa.gov/data/formats/netcdf/v2.0/trajectoryIncomplete.cdl

        Developer note: We cannot use xray.Dataset here, since it does
        not yet allow incremental writes to disk:
        https://github.com/xray/xray/issues/199

        :param name: Basename of the output file
        :param particlset: ParticleSet to output
        :param initial_dump: Perform initial output at time 0.
        :param user_vars: A list of additional user defined particle variables to write
        """
        self.dataset = netCDF4.Dataset("%s.nc" % name, "w", format="NETCDF4")
        self.dataset.createDimension("obs", None)
        self.dataset.createDimension("trajectory", particleset.size)
        self.dataset.feature_type = "trajectory"
        self.dataset.Conventions = "CF-1.6"
        self.dataset.ncei_template_version = "NCEI_NetCDF_Trajectory_Template_v2.0"

        # Create ID variable according to CF conventions
        self.trajectory = self.dataset.createVariable("trajectory", "i4", ("trajectory",))
        self.trajectory.long_name = "Unique identifier for each particle"
        self.trajectory.cf_role = "trajectory_id"
        self.trajectory[:] = np.arange(particleset.size, dtype=np.int32)

        # Create time, lat, lon and z variables according to CF conventions:
        self.time = self.dataset.createVariable("time", "f8", ("trajectory", "obs"), fill_value=0.)
        self.time.long_name = ""
        self.time.standard_name = "time"
        self.time.units = "seconds since 1970-01-01 00:00:00 0:00"
        self.time.calendar = "julian"
        self.time.axis = "T"

        self.lat = self.dataset.createVariable("lat", "f4", ("trajectory", "obs"), fill_value=0.)
        self.lat.long_name = ""
        self.lat.standard_name = "latitude"
        self.lat.units = "degrees_north"
        self.lat.axis = "Y"

        self.lon = self.dataset.createVariable("lon", "f4", ("trajectory", "obs"), fill_value=0.)
        self.lon.long_name = ""
        self.lon.standard_name = "longitude"
        self.lon.units = "degrees_east"
        self.lon.axis = "X"

        self.z = self.dataset.createVariable("z", "f4", ("trajectory", "obs"), fill_value=0.)
        self.z.long_name = ""
        self.z.standard_name = "depth"
        self.z.units = "m"
        self.z.positive = "down"

        if particleset.ptype.user_vars is not None:
            self.user_vars = particleset.ptype.user_vars.keys()
            for var in self.user_vars:
                setattr(self, var, self.dataset.createVariable(var, "f4", ("trajectory", "obs"), fill_value=0.))
                getattr(self, var).long_name = ""
                getattr(self, var).standard_name = var
                getattr(self, var).units = "unknown"
        else:
            self.user_vars = {}

        self.idx = 0

        if initial_dump:
            self.write(particleset, 0.)

    def __del__(self):
        self.dataset.close()

    def write(self, data, time):
        if isinstance(data, ParticleSet):
            # Write multiple particles at once
            pset = data
            self.time[:, self.idx] = time
            self.lat[:, self.idx] = np.array([p.lat for p in pset])
            self.lon[:, self.idx] = np.array([p.lon for p in pset])
            self.z[:, self.idx] = np.zeros(pset.size, dtype=np.float32)
            for var in self.user_vars:
                getattr(self, var)[:, self.idx] = np.array([getattr(p, var) for p in pset])
        else:
            raise TypeError("NetCDF output is only enabled for ParticleSet obects")

        self.idx += 1<|MERGE_RESOLUTION|>--- conflicted
+++ resolved
@@ -3,12 +3,8 @@
 from parcels.compiler import GNUCompiler
 import numpy as np
 import netCDF4
-<<<<<<< HEAD
-from collections import OrderedDict
+from collections import OrderedDict, Iterable
 import matplotlib.pyplot as plt
-=======
-from collections import OrderedDict, Iterable
->>>>>>> c83b3241
 import math
 
 __all__ = ['Particle', 'ParticleSet', 'JITParticle',
@@ -288,13 +284,10 @@
             current += output_steps * dt
             if output_file:
                 output_file.write(self, current)
-<<<<<<< HEAD
             if show_movie:
                 self.show(field=show_movie, t=current)
-=======
         to_remove = [i for i, p in enumerate(self.particles) if p.active == 0]
         self.remove(to_remove)
->>>>>>> c83b3241
 
     def show(self, **kwargs):
         field = kwargs.get('field', True)
