--- conflicted
+++ resolved
@@ -425,14 +425,8 @@
             ylbl = 'Meridional distance [m]' if type(self.fieldset.U.units) is UnitConverter else 'Latitude [degrees]'
             plt.xlabel(xlbl)
             plt.ylabel(ylbl)
-<<<<<<< HEAD
         elif cartopy is None:
             logger.info("Visualisation is not possible. Cartopy not found.")
-            time_origin = self.fieldset.U.grid.time_origin
-=======
-        elif Basemap is None:
-            logger.info("Visualisation is not possible. Basemap not found.")
->>>>>>> b0c2c5d2
         else:
             self.fieldset.computeTimeChunk(show_time, 1)
             (idx, periods) = self.fieldset.U.time_index(show_time)
