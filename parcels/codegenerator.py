--- conflicted
+++ resolved
@@ -1,9 +1,5 @@
-<<<<<<< HEAD
-from parcels.field import Field
+from parcels.field import Field, VectorField
 from parcels.fieldset import FieldList
-=======
-from parcels.field import Field, VectorField
->>>>>>> 89970902
 from parcels.loggers import logger
 import ast
 import cgen as c
@@ -25,15 +21,12 @@
         if isinstance(getattr(self.obj, attr), Field):
             return FieldNode(getattr(self.obj, attr),
                              ccode="%s->%s" % (self.ccode, attr))
-<<<<<<< HEAD
         elif isinstance(getattr(self.obj, attr), FieldList) or isinstance(getattr(self.obj, attr), list):
             return FieldListNode(getattr(self.obj, attr),
                                  ccode="%s->%s" % (self.ccode, attr))
-=======
         elif isinstance(getattr(self.obj, attr), VectorField):
             return VectorFieldNode(getattr(self.obj, attr),
                                    ccode="%s->%s" % (self.ccode, attr))
->>>>>>> 89970902
         else:
             return ConstNode(getattr(self.obj, attr),
                              ccode="%s" % (attr))
@@ -292,12 +285,7 @@
         self.fieldset = fieldset
         self.ptype = ptype
         self.field_args = OrderedDict()
-<<<<<<< HEAD
-=======
-        # Hack alert: JIT requires U field to update fieldset indexes
-        self.field_args['U'] = fieldset.U
         self.vector_field_args = OrderedDict()
->>>>>>> 89970902
         self.const_args = OrderedDict()
 
     def generate(self, py_ast, funcvars):
@@ -344,21 +332,6 @@
         args = [c.Pointer(c.Value(self.ptype.name, "particle")),
                 c.Value("double", "time"), c.Value("float", "dt")]
         for field_name, field in self.field_args.items():
-<<<<<<< HEAD
-            if field_name != 'UV':
-                args += [c.Pointer(c.Value("CField", "%s" % field_name))]
-        for field_name, field in self.field_args.items():
-            if field_name == 'UV':
-                fieldset = field.fieldset
-                for f in ['U', 'V', 'cosU', 'sinU', 'cosV', 'sinV']:
-                    try:
-                        getattr(fieldset, f)
-                        if f not in self.field_args:
-                            args += [c.Pointer(c.Value("CField", "%s" % f))]
-                    except:
-                        if fieldset.ugrid.gtype in [GridCode.CurvilinearZGrid, GridCode.CurvilinearSGrid]:
-                            raise RuntimeError("cosU, sinU, cosV and sinV fields must be defined for a proper rotation of U, V fields in curvilinear grids")
-=======
             args += [c.Pointer(c.Value("CField", "%s" % field_name))]
         for field_name, field in self.vector_field_args.items():
             fieldset = field.fieldset
@@ -372,7 +345,6 @@
                         raise RuntimeError("cosU, sinU, cosV and sinV fields must be defined for a proper rotation of U, V fields in curvilinear grids")
                     else:
                         pass
->>>>>>> 89970902
         for const, _ in self.const_args.items():
             args += [c.Value("float", const)]
 
@@ -616,16 +588,14 @@
         """Record intrinsic fields used in kernel"""
         self.field_args[node.obj.name] = node.obj
 
-<<<<<<< HEAD
     def visit_FieldListNode(self, node):
         """Record intrinsic fields used in kernel"""
         for fld in node.obj:
             self.field_args[fld.name] = fld
-=======
+
     def visit_VectorFieldNode(self, node):
         """Record intrinsic fields used in kernel"""
         self.vector_field_args[node.obj.name] = node.obj
->>>>>>> 89970902
 
     def visit_ConstNode(self, node):
         self.const_args[node.ccode] = node.obj
