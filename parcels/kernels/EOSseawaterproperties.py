"""Collection of pre-built eos sea water property kernels"""
import math

__all__ = ['pressure_from_latdepth', 'adtg', 'ptemp_from_temp', 'temp_from_ptemp']


def pressure_from_latdepth(particle, fieldset, time):
    """
    Calculates pressure in dbars from depth in meters and latitude.

    Returns
    -------
    p : array_like
           pressure [db]

    References
    ----------
    .. [1] Saunders, Peter M., 1981: Practical Conversion of Pressure to Depth.
       J. Phys. Oceanogr., 11, 573-574.
       doi: 10.1175/1520-0485(1981)011<0573:PCOPTD>2.0.CO;2

    """
    # Angle conversions.
    deg2rad = math.pi / 180.0

<<<<<<< HEAD
    X = math.sin(max(particle.lat * deg2rad, -1*particle.lat * deg2rad))
    C1 = 5.92e-3 + X ** 2 * 5.25e-3
    particle.pressure = ((1 - C1) - (((1 - C1) ** 2) - (8.84e-6 * particle.depth)) ** 0.5) / 4.42e-6
=======
    depth, lat = [particle.depth, particle.lat]

    X = math.sin(max(lat * deg2rad, -1*lat * deg2rad))
    C1 = 5.92e-3 + math.pow(X, 2) * 5.25e-3
    particle.pressure = ((1 - C1) - math.pow(((math.pow((1 - C1), 2)) - (8.84e-6 * depth)), 0.5)) / 4.42e-6
>>>>>>> f49e2ca3


def adtg(particle, fieldset, time):
    """
    Calculates adiabatic temperature gradient as per UNESCO 1983 routines.

    Parameters
    ----------
    s(p) : array_like
           salinity [psu (PSS-78)]
    t(p) : array_like
           temperature [℃ (ITS-90)]
    p : array_like
        pressure [db]

    Returns
    -------
    adtg : array_like
           adiabatic temperature gradient [℃ db :sup:`-1`]

    References
    ----------
    .. [1] Fofonoff, P. and Millard, R.C. Jr UNESCO 1983. Algorithms for
       computation of fundamental properties of seawater. UNESCO Tech. Pap. in
       Mar. Sci., No. 44, 53 pp.
       http://unesdoc.unesco.org/images/0005/000598/059832eb.pdf

    .. [2] Bryden, H. 1973. New Polynomials for thermal expansion, adiabatic
       temperature gradient and potential temperature of sea water. Deep-Sea
       Res. Vol20,401-408. doi:10.1016/0011-7471(73)90063-6

    """
    s, t, pres = particle.S, particle.T, particle.pressure

    T68 = t * 1.00024

    a = [3.5803e-5, 8.5258e-6, -6.836e-8, 6.6228e-10]
    b = [1.8932e-6, -4.2393e-8]
    c = [1.8741e-8, -6.7795e-10, 8.733e-12, -5.4481e-14]
    d = [-1.1351e-10, 2.7759e-12]
    e = [-4.6206e-13, 1.8676e-14, -2.1687e-16]
    particle.adtg = (a[0] + (a[1] + (a[2] + a[3] * T68) * T68) * T68
                     + (b[0] + b[1] * T68) * (s - 35)
                     + ((c[0] + (c[1] + (c[2] + c[3] * T68) * T68) * T68)
                     + (d[0] + d[1] * T68) * (s - 35)) * pres
                     + (e[0] + (e[1] + e[2] * T68) * T68) * pres * pres)


def ptemp_from_temp(particle, fieldset, time):
    """
    Calculates potential temperature as per UNESCO 1983 report.

    Parameters
    ----------
    s(p) : array_like
           salinity [psu (PSS-78)]
    t(p) : array_like
           temperature [℃ (ITS-90)]
    p : array_like
        pressure [db].
    pr : array_like
        reference pressure [db], default = 0

    Returns
    -------
    pt : array_like
         potential temperature relative to PR [℃ (ITS-90)]

    References
    ----------
    .. [1] Fofonoff, P. and Millard, R.C. Jr UNESCO 1983. Algorithms for
       computation of fundamental properties of seawater. UNESCO Tech. Pap. in
       Mar. Sci., No. 44, 53 pp.  Eqn.(31) p.39.
       http://unesdoc.unesco.org/images/0005/000598/059832eb.pdf

    .. [2] Bryden, H. 1973. New Polynomials for thermal expansion, adiabatic
       temperature gradient and potential temperature of sea water. Deep-Sea
       Res. Vol20,401-408. doi:10.1016/0011-7471(73)90063-6

    """

    s = fieldset.psu_salinity[time, particle.depth, particle.lat, particle.lon]
    t = fieldset.temperature[time, particle.depth, particle.lat, particle.lon]
    pres, pr = particle.pressure, fieldset.refpressure

    # First calculate the adiabatic temperature gradient adtg
    # Convert ITS-90 temperature to IPTS-68
    T68 = t * 1.00024

    a = [3.5803e-5, 8.5258e-6, -6.836e-8, 6.6228e-10]
    b = [1.8932e-6, -4.2393e-8]
    c = [1.8741e-8, -6.7795e-10, 8.733e-12, -5.4481e-14]
    d = [-1.1351e-10, 2.7759e-12]
    e = [-4.6206e-13, 1.8676e-14, -2.1687e-16]
    adtg = (a[0] + (a[1] + (a[2] + a[3] * T68) * T68) * T68
            + (b[0] + b[1] * T68) * (s - 35)
            + ((c[0] + (c[1] + (c[2] + c[3] * T68) * T68) * T68)
            + (d[0] + d[1] * T68) * (s - 35)) * pres
            + (e[0] + (e[1] + e[2] * T68) * T68) * pres * pres)

    # Theta1.
    del_P = pr - pres
    del_th = del_P * adtg
    th = T68 + 0.5 * del_th
    q = del_th

    pprime = pres + 0.5 * del_P
    adtg = (a[0] + (a[1] + (a[2] + a[3] * th) * th) * th
            + (b[0] + b[1] * th) * (s - 35)
            + ((c[0] + (c[1] + (c[2] + c[3] * th) * th) * th)
            + (d[0] + d[1] * th) * (s - 35)) * pprime
            + (e[0] + (e[1] + e[2] * th) * th) * pprime * pprime)

    # Theta2.
    del_th = del_P * adtg
    th = th + (1 - 1 / 2 ** 0.5) * (del_th - q)
    q = (2 - 2 ** 0.5) * del_th + (-2 + 3 / 2 ** 0.5) * q

    # Theta3.
    adtg = (a[0] + (a[1] + (a[2] + a[3] * th) * th) * th
            + (b[0] + b[1] * th) * (s - 35)
            + ((c[0] + (c[1] + (c[2] + c[3] * th) * th) * th)
            + (d[0] + d[1] * th) * (s - 35)) * pprime
            + (e[0] + (e[1] + e[2] * th) * th) * pprime * pprime)

    del_th = del_P * adtg
    th = th + (1 + 1 / 2 ** 0.5) * (del_th - q)
    q = (2 + 2 ** 0.5) * del_th + (-2 - 3 / 2 ** 0.5) * q

    # Theta4.
    pprime = pres + del_P
    adtg = (a[0] + (a[1] + (a[2] + a[3] * th) * th) * th
            + (b[0] + b[1] * th) * (s - 35)
            + ((c[0] + (c[1] + (c[2] + c[3] * th) * th) * th)
            + (d[0] + d[1] * th) * (s - 35)) * pprime
            + (e[0] + (e[1] + e[2] * th) * th) * pprime * pprime)

    del_th = del_P * adtg
    particle.potemp = (th + (del_th - 2 * q) / 6) / 1.00024


def temp_from_ptemp(particle, fieldset, time):
    """
    Calculates temperature from potential temperature at the reference
    pressure PR and in situ pressure P.

    Parameters
    ----------
    s(p) : array_like
           salinity [psu (PSS-78)]
    pt(p) : array_like
            potential temperature [℃ (ITS-90)]
    p : array_like
        pressure [db].
    pr : array_like
         reference pressure [db]

    Returns
    -------
    temp : array_like
           temperature [℃ (ITS-90)]

    References
    ----------
    .. [1] Fofonoff, P. and Millard, R.C. Jr UNESCO 1983. Algorithms for
       computation of fundamental properties of seawater. UNESCO Tech. Pap. in
       Mar. Sci., No. 44, 53 pp.  Eqn.(31) p.39.
       http://unesdoc.unesco.org/images/0005/000598/059832eb.pdf

    .. [2] Bryden, H. 1973. New Polynomials for thermal expansion, adiabatic
       temperature gradient and potential temperature of sea water. Deep-Sea
       Res.  Vol20,401-408. doi:10.1016/0011-7471(73)90063-6

    """
    s = fieldset.psu_salinity[time, particle.depth, particle.lat, particle.lon]
    t = fieldset.potemperature[time, particle.depth, particle.lat, particle.lon]
    pres, pr = fieldset.refpressure, particle.pressure  # The order should be switched here

    # Convert ITS-90 temperature to IPTS-68
    T68 = t * 1.00024

    a = [3.5803e-5, 8.5258e-6, -6.836e-8, 6.6228e-10]
    b = [1.8932e-6, -4.2393e-8]
    c = [1.8741e-8, -6.7795e-10, 8.733e-12, -5.4481e-14]
    d = [-1.1351e-10, 2.7759e-12]
    e = [-4.6206e-13, 1.8676e-14, -2.1687e-16]
    adtg = (a[0] + (a[1] + (a[2] + a[3] * T68) * T68) * T68
            + (b[0] + b[1] * T68) * (s - 35)
            + ((c[0] + (c[1] + (c[2] + c[3] * T68) * T68) * T68)
            + (d[0] + d[1] * T68) * (s - 35)) * pres
            + (e[0] + (e[1] + e[2] * T68) * T68) * pres * pres)

    # Theta1.
    del_P = pr - pres
    del_th = del_P * adtg
    th = T68 + 0.5 * del_th
    q = del_th

    pprime = pres + 0.5 * del_P
    adtg = (a[0] + (a[1] + (a[2] + a[3] * th) * th) * th
            + (b[0] + b[1] * th) * (s - 35)
            + ((c[0] + (c[1] + (c[2] + c[3] * th) * th) * th)
            + (d[0] + d[1] * th) * (s - 35)) * pprime
            + (e[0] + (e[1] + e[2] * th) * th) * pprime * pprime)

    # Theta2.
    del_th = del_P * adtg
    th = th + (1 - 1 / 2 ** 0.5) * (del_th - q)
    q = (2 - 2 ** 0.5) * del_th + (-2 + 3 / 2 ** 0.5) * q

    # Theta3.
    adtg = (a[0] + (a[1] + (a[2] + a[3] * th) * th) * th
            + (b[0] + b[1] * th) * (s - 35)
            + ((c[0] + (c[1] + (c[2] + c[3] * th) * th) * th)
            + (d[0] + d[1] * th) * (s - 35)) * pprime
            + (e[0] + (e[1] + e[2] * th) * th) * pprime * pprime)

    del_th = del_P * adtg
    th = th + (1 + 1 / 2 ** 0.5) * (del_th - q)
    q = (2 + 2 ** 0.5) * del_th + (-2 - 3 / 2 ** 0.5) * q

    # Theta4.
    pprime = pres + del_P
    adtg = (a[0] + (a[1] + (a[2] + a[3] * th) * th) * th
            + (b[0] + b[1] * th) * (s - 35)
            + ((c[0] + (c[1] + (c[2] + c[3] * th) * th) * th)
            + (d[0] + d[1] * th) * (s - 35)) * pprime
            + (e[0] + (e[1] + e[2] * th) * th) * pprime * pprime)

    del_th = del_P * adtg

    particle.temp = (th + (del_th - 2 * q) / 6) / 1.00024


def UNESCO_Density(particle, fieldset, time):
    # This is a kernel which calculates the UNESCO density
    # (https://link.springer.com/content/pdf/bbm%3A978-3-319-18908-6%2F1.pdf),
    # from pressure, temperature and salinity.
    # density in [kg/m3] if temperature in degrees C, salinity in PSU,
    # pressure in bar.

    a0 = 999.842594
    a1 = 0.06793953
    a2 = -0.009095290
    a3 = 0.0001001685
    a4 = -0.000001120083
    a5 = 0.000000006536332

    S = fieldset.psu_salinity[time, particle.depth, particle.lat, particle.lon]  # salinity
    T = fieldset.cons_temperature[time, particle.depth, particle.lat, particle.lon]  # temperature
    P = fieldset.cons_pressure[time, particle.depth, particle.lat, particle.lon]  # pressure

    rsmow = a0 + a1*T + a2*math.pow(T, 2) + a3*math.pow(T, 3) +     \
        a4*math.pow(T, 4) + a5*math.pow(T, 5)

    b0 = 0.82449
    b1 = -0.0040899
    b2 = 0.000076438
    b3 = -0.00000082467
    b_four = 0.0000000053875

    c0 = -0.0057246
    c1 = 0.00010227
    c2 = -0.0000016546

    d0 = 0.00048314

    B1 = b0 + b1*T + b2*math.pow(T, 2) + b3*math.pow(T, 3) + b_four*math.pow(T, 4)
    C1 = c0 + c1*T + c2*math.pow(T, 2)

    rho_st0 = rsmow + B1*S + C1*math.pow(S, 1.5) + d0*math.pow(S, 2)

    e0 = 19652.21
    e1 = 148.4206
    e2 = -2.327105
    e3 = 0.01360477
    e4 = -0.00005155288

    f0 = 54.6746
    f1 = -0.603459
    f2 = 0.01099870
    f3 = -0.00006167

    g0 = 0.07944
    g1 = 0.016483
    g2 = -0.00053009

    Kw = e0 + e1*T + e2*math.pow(T, 2) + e3*math.pow(T, 3) + e4*math.pow(T, 4)
    F1 = f0 + f1*T + f2*math.pow(T, 2) + f3*math.pow(T, 3)
    G1 = g0 + g1*T + g2*math.pow(T, 2)

    K_ST0 = Kw + F1*S + G1*math.pow(S, 1.5)

    h0 = 3.2399
    h1 = 0.00143713
    h2 = 0.000116092
    h3 = -0.000000577905

    i0 = 0.0022838
    i1 = -0.000010981
    i2 = -0.0000016078

    j0 = 0.000191075

    k0 = 0.0000850935
    k1 = -0.00000612293
    k2 = 0.000000052787

    m0 = -0.00000099348
    m1 = 0.000000020816
    m2 = 0.00000000091697

    Aw = h0 + h1*T + h2*math.pow(T, 2) + h3*math.pow(T, 3)
    A1 = Aw + (i0 + i1*T + i2*math.pow(T, 2))*S + j0*math.pow(S, 1.5)
    Bw = k0 + k1*T + k2*math.pow(T, 2)
    B2 = Bw + (m0 + m1*T + m2*math.pow(T, 2))*S

    K_STp = K_ST0 + A1*P + B2*math.pow(T, 2)

    particle.density = rho_st0/(1-(P/K_STp))<|MERGE_RESOLUTION|>--- conflicted
+++ resolved
@@ -23,17 +23,9 @@
     # Angle conversions.
     deg2rad = math.pi / 180.0
 
-<<<<<<< HEAD
     X = math.sin(max(particle.lat * deg2rad, -1*particle.lat * deg2rad))
-    C1 = 5.92e-3 + X ** 2 * 5.25e-3
-    particle.pressure = ((1 - C1) - (((1 - C1) ** 2) - (8.84e-6 * particle.depth)) ** 0.5) / 4.42e-6
-=======
-    depth, lat = [particle.depth, particle.lat]
-
-    X = math.sin(max(lat * deg2rad, -1*lat * deg2rad))
     C1 = 5.92e-3 + math.pow(X, 2) * 5.25e-3
-    particle.pressure = ((1 - C1) - math.pow(((math.pow((1 - C1), 2)) - (8.84e-6 * depth)), 0.5)) / 4.42e-6
->>>>>>> f49e2ca3
+    particle.pressure = ((1 - C1) - math.pow(((math.pow((1 - C1), 2)) - (8.84e-6 * particle.depth)), 0.5)) / 4.42e-6
 
 
 def adtg(particle, fieldset, time):
